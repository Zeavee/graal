/*
 * Copyright (c) 2011, 2012, Oracle and/or its affiliates. All rights reserved.
 * DO NOT ALTER OR REMOVE COPYRIGHT NOTICES OR THIS FILE HEADER.
 *
 * This code is free software; you can redistribute it and/or modify it
 * under the terms of the GNU General Public License version 2 only, as
 * published by the Free Software Foundation.
 *
 * This code is distributed in the hope that it will be useful, but WITHOUT
 * ANY WARRANTY; without even the implied warranty of MERCHANTABILITY or
 * FITNESS FOR A PARTICULAR PURPOSE.  See the GNU General Public License
 * version 2 for more details (a copy is included in the LICENSE file that
 * accompanied this code).
 *
 * You should have received a copy of the GNU General Public License version
 * 2 along with this work; if not, write to the Free Software Foundation,
 * Inc., 51 Franklin St, Fifth Floor, Boston, MA 02110-1301 USA.
 *
 * Please contact Oracle, 500 Oracle Parkway, Redwood Shores, CA 94065 USA
 * or visit www.oracle.com if you need additional information or have any
 * questions.
 */
package com.oracle.graal.hotspot.nodes;

import com.oracle.graal.api.code.*;
import com.oracle.graal.api.meta.*;
import com.oracle.graal.hotspot.*;
import com.oracle.graal.nodes.calc.*;
import com.oracle.graal.nodes.spi.*;
import com.oracle.graal.nodes.type.*;

/**
 * A node that loads the {@link Thread} object for the current thread.
 */
public final class CurrentThread extends FloatingNode implements LIRLowerable {

<<<<<<< HEAD
    private int threadObjectOffset;

    public CurrentThread(int threadObjectOffset) {
        super(StampFactory.declaredNonNull(HotSpotGraalRuntime.getInstance().getRuntime().lookupJavaType(Thread.class)));
        this.threadObjectOffset = threadObjectOffset;
=======
    public CurrentThread() {
        super(StampFactory.declaredNonNull(HotSpotGraalRuntime.getInstance().getRuntime().lookupJavaType(Thread.class)));
>>>>>>> 27ac3007
    }

    @Override
    public void generate(LIRGeneratorTool gen) {
        HotSpotGraalRuntime runtime = HotSpotGraalRuntime.getInstance();
        Register thread = runtime.getRuntime().threadRegister();
        gen.setResult(this, gen.emitLoad(new Address(Kind.Object, thread.asValue(gen.target().wordKind), runtime.getConfig().threadObjectOffset), false));
    }

    @NodeIntrinsic
<<<<<<< HEAD
    public static native Thread get(@ConstantNodeParameter int threadObjectOffset);
=======
    public static native Thread get();
>>>>>>> 27ac3007
}<|MERGE_RESOLUTION|>--- conflicted
+++ resolved
@@ -34,16 +34,8 @@
  */
 public final class CurrentThread extends FloatingNode implements LIRLowerable {
 
-<<<<<<< HEAD
-    private int threadObjectOffset;
-
-    public CurrentThread(int threadObjectOffset) {
-        super(StampFactory.declaredNonNull(HotSpotGraalRuntime.getInstance().getRuntime().lookupJavaType(Thread.class)));
-        this.threadObjectOffset = threadObjectOffset;
-=======
     public CurrentThread() {
         super(StampFactory.declaredNonNull(HotSpotGraalRuntime.getInstance().getRuntime().lookupJavaType(Thread.class)));
->>>>>>> 27ac3007
     }
 
     @Override
@@ -54,9 +46,5 @@
     }
 
     @NodeIntrinsic
-<<<<<<< HEAD
-    public static native Thread get(@ConstantNodeParameter int threadObjectOffset);
-=======
     public static native Thread get();
->>>>>>> 27ac3007
 }