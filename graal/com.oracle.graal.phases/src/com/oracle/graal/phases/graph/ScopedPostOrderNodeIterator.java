--- conflicted
+++ resolved
@@ -29,11 +29,7 @@
 import com.oracle.graal.nodes.*;
 
 public abstract class ScopedPostOrderNodeIterator {
-<<<<<<< HEAD
-=======
 
-    private final NodeBitMap processedNodes;
->>>>>>> a749f8fd
     private final Deque<FixedNode> nodeQueue;
     private final NodeBitMap queuedNodes;
     private final Deque<FixedNode> scopes;
@@ -88,11 +84,7 @@
             } else {
                 assert false : current;
             }
-<<<<<<< HEAD
         }
-=======
-        } while (current != null);
->>>>>>> a749f8fd
     }
 
     protected void queueLoopBeginSuccessors(LoopBeginNode node) {
@@ -101,13 +93,8 @@
         } else if (currentScopeStart instanceof LoopBeginNode) {
             // so we are currently processing loop A and found another loop B
             // -> queue all loop exits of B except those that also exit loop A
-<<<<<<< HEAD
-            for (LoopExitNode loopExit: node.loopExits()) {
+            for (LoopExitNode loopExit : node.loopExits()) {
                 if (!((LoopBeginNode) currentScopeStart).loopExits().contains(loopExit)) {
-=======
-            for (LoopExitNode loopExit : node.loopExits()) {
-                if (!((LoopBeginNode) currentScope).loopExits().contains(loopExit)) {
->>>>>>> a749f8fd
                     queue(loopExit);
                 }
             }
