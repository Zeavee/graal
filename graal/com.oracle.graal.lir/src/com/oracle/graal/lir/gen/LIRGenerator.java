/*
 * Copyright (c) 2009, 2014, Oracle and/or its affiliates. All rights reserved.
 * DO NOT ALTER OR REMOVE COPYRIGHT NOTICES OR THIS FILE HEADER.
 *
 * This code is free software; you can redistribute it and/or modify it
 * under the terms of the GNU General Public License version 2 only, as
 * published by the Free Software Foundation.
 *
 * This code is distributed in the hope that it will be useful, but WITHOUT
 * ANY WARRANTY; without even the implied warranty of MERCHANTABILITY or
 * FITNESS FOR A PARTICULAR PURPOSE.  See the GNU General Public License
 * version 2 for more details (a copy is included in the LICENSE file that
 * accompanied this code).
 *
 * You should have received a copy of the GNU General Public License version
 * 2 along with this work; if not, write to the Free Software Foundation,
 * Inc., 51 Franklin St, Fifth Floor, Boston, MA 02110-1301 USA.
 *
 * Please contact Oracle, 500 Oracle Parkway, Redwood Shores, CA 94065 USA
 * or visit www.oracle.com if you need additional information or have any
 * questions.
 */
package com.oracle.graal.lir.gen;

import static com.oracle.graal.api.code.ValueUtil.*;
import static com.oracle.graal.lir.LIRValueUtil.*;

import java.util.*;

import com.oracle.graal.api.code.*;
import com.oracle.graal.api.meta.*;
import com.oracle.graal.asm.*;
import com.oracle.graal.compiler.common.*;
import com.oracle.graal.compiler.common.calc.*;
import com.oracle.graal.compiler.common.cfg.*;
import com.oracle.graal.compiler.common.spi.*;
import com.oracle.graal.compiler.common.type.*;
import com.oracle.graal.debug.*;
import com.oracle.graal.lir.*;
import com.oracle.graal.lir.StandardOp.BlockEndOp;
import com.oracle.graal.lir.StandardOp.LabelOp;
import com.oracle.graal.options.*;

/**
 * This class traverses the HIR instructions and generates LIR instructions from them.
 */
public abstract class LIRGenerator implements LIRGeneratorTool {

    public static class Options {
        // @formatter:off
        @Option(help = "Print HIR along side LIR as the latter is generated", type = OptionType.Debug)
        public static final OptionValue<Boolean> PrintIRWithLIR = new OptionValue<>(false);
        @Option(help = "The trace level for the LIR generator", type = OptionType.Debug)
        public static final OptionValue<Integer> TraceLIRGeneratorLevel = new OptionValue<>(0);
        // @formatter:on
    }

    private final LIRKindTool lirKindTool;

    private final CodeGenProviders providers;
    private final CallingConvention cc;

    private AbstractBlockBase<?> currentBlock;

    private LIRGenerationResult res;

    public LIRGenerator(LIRKindTool lirKindTool, CodeGenProviders providers, CallingConvention cc, LIRGenerationResult res) {
        this.lirKindTool = lirKindTool;
        this.res = res;
        this.providers = providers;
        this.cc = cc;
    }

    @Override
    public TargetDescription target() {
        return getCodeCache().getTarget();
    }

    public CodeGenProviders getProviders() {
        return providers;
    }

    @Override
    public MetaAccessProvider getMetaAccess() {
        return providers.getMetaAccess();
    }

    @Override
    public CodeCacheProvider getCodeCache() {
        return providers.getCodeCache();
    }

    @Override
    public ForeignCallsProvider getForeignCalls() {
        return providers.getForeignCalls();
    }

    protected LIRKindTool getLIRKindTool() {
        return lirKindTool;
    }

    @Override
    public Variable newVariable(LIRKind lirKind) {
        return new Variable(lirKind, res.getLIR().nextVariable());
    }

    @Override
    public RegisterAttributes attributes(Register register) {
        return res.getFrameMapBuilder().getRegisterConfig().getAttributesMap()[register.number];
    }

    @Override
    public Variable emitMove(Value input) {
        assert !(input instanceof Variable) : "Creating a copy of a variable via this method is not supported (and potentially a bug): " + input;
        Variable result = newVariable(input.getLIRKind());
        emitMove(result, input);
        return result;
    }

    @Override
    public Value emitLoadConstant(LIRKind kind, Constant constant) {
        JavaConstant javaConstant = (JavaConstant) constant;
        if (canInlineConstant(javaConstant)) {
            return javaConstant;
        } else {
            return emitMove(javaConstant);
        }
    }

    public AllocatableValue asAllocatable(Value value) {
        if (isAllocatableValue(value)) {
            return asAllocatableValue(value);
        } else {
            return emitMove(value);
        }
    }

    public Variable load(Value value) {
        if (!isVariable(value)) {
            return emitMove(value);
        }
        return (Variable) value;
    }

    /**
     * Checks whether the supplied constant can be used without loading it into a register for most
     * operations, i.e., for commonly used arithmetic, logical, and comparison operations.
     *
     * @param c The constant to check.
     * @return True if the constant can be used directly, false if the constant needs to be in a
     *         register.
     */
    protected abstract boolean canInlineConstant(JavaConstant c);

    public Value loadNonConst(Value value) {
        if (isConstant(value) && !canInlineConstant((JavaConstant) value)) {
            return emitMove(value);
        }
        return value;
    }

    /**
     * Determines if only oop maps are required for the code generated from the LIR.
     */
    public boolean needOnlyOopMaps() {
        return false;
    }

    /**
     * Gets the ABI specific operand used to return a value of a given kind from a method.
     *
     * @param kind the kind of value being returned
     * @return the operand representing the ABI defined location used return a value of kind
     *         {@code kind}
     */
    public AllocatableValue resultOperandFor(LIRKind kind) {
        return res.getFrameMapBuilder().getRegisterConfig().getReturnRegister((Kind) kind.getPlatformKind()).asValue(kind);
    }

    public void append(LIRInstruction op) {
        if (Options.PrintIRWithLIR.getValue() && !TTY.isSuppressed()) {
            TTY.println(op.toStringWithIdPrefix());
            TTY.println();
        }
        assert LIRVerifier.verify(op);
        res.getLIR().getLIRforBlock(currentBlock).add(op);
    }

    public boolean hasBlockEnd(AbstractBlockBase<?> block) {
        List<LIRInstruction> ops = getResult().getLIR().getLIRforBlock(block);
        if (ops.size() == 0) {
            return false;
        }
        return ops.get(ops.size() - 1) instanceof BlockEndOp;
    }

    public final void doBlockStart(AbstractBlockBase<?> block) {
        if (Options.PrintIRWithLIR.getValue()) {
            TTY.print(block.toString());
        }

        currentBlock = block;

        // set up the list of LIR instructions
        assert res.getLIR().getLIRforBlock(block) == null : "LIR list already computed for this block";
        res.getLIR().setLIRforBlock(block, new ArrayList<LIRInstruction>());

        append(new LabelOp(new Label(block.getId()), block.isAligned()));

        if (Options.TraceLIRGeneratorLevel.getValue() >= 1) {
            TTY.println("BEGIN Generating LIR for block B" + block.getId());
        }
    }

    public final void doBlockEnd(AbstractBlockBase<?> block) {

        if (Options.TraceLIRGeneratorLevel.getValue() >= 1) {
            TTY.println("END Generating LIR for block B" + block.getId());
        }

        currentBlock = null;

        if (Options.PrintIRWithLIR.getValue()) {
            TTY.println();
        }
    }

    public void emitIncomingValues(Value[] params) {
        ((LabelOp) res.getLIR().getLIRforBlock(getCurrentBlock()).get(0)).setIncomingValues(params);
    }

    public abstract void emitJump(LabelRef label);

    public abstract void emitCompareBranch(PlatformKind cmpKind, Value left, Value right, Condition cond, boolean unorderedIsTrue, LabelRef trueDestination, LabelRef falseDestination,
                    double trueDestinationProbability);

    public abstract void emitOverflowCheckBranch(LabelRef overflow, LabelRef noOverflow, LIRKind cmpKind, double overflowProbability);

    public abstract void emitIntegerTestBranch(Value left, Value right, LabelRef trueDestination, LabelRef falseDestination, double trueSuccessorProbability);

    public abstract Variable emitConditionalMove(PlatformKind cmpKind, Value leftVal, Value right, Condition cond, boolean unorderedIsTrue, Value trueValue, Value falseValue);

    public abstract Variable emitIntegerTestMove(Value leftVal, Value right, Value trueValue, Value falseValue);

    /**
     * Emits the single call operation at the heart of generating LIR for a
     * {@linkplain #emitForeignCall(ForeignCallLinkage, LIRFrameState, Value...) foreign call}.
     */
    protected abstract void emitForeignCallOp(ForeignCallLinkage linkage, Value result, Value[] arguments, Value[] temps, LIRFrameState info);

    public static AllocatableValue toStackKind(AllocatableValue value) {
        if (value.getKind().getStackKind() != value.getKind()) {
            // We only have stack-kinds in the LIR, so convert the operand kind for values from the
            // calling convention.
            LIRKind stackKind = value.getLIRKind().changeType(value.getKind().getStackKind());
            if (isRegister(value)) {
                return asRegister(value).asValue(stackKind);
            } else if (isStackSlot(value)) {
                return StackSlot.get(stackKind, asStackSlot(value).getRawOffset(), asStackSlot(value).getRawAddFrameSize());
            } else {
                throw GraalInternalError.shouldNotReachHere();
            }
        }
        return value;
    }

    @Override
    public Variable emitForeignCall(ForeignCallLinkage linkage, LIRFrameState frameState, Value... args) {
        LIRFrameState state = null;
        if (linkage.canDeoptimize()) {
            if (frameState != null) {
                state = frameState;
            } else {
                assert needOnlyOopMaps();
                state = new LIRFrameState(null, null, null);
            }
        }

        // move the arguments into the correct location
        CallingConvention linkageCc = linkage.getOutgoingCallingConvention();
        res.getFrameMapBuilder().callsMethod(linkageCc);
        assert linkageCc.getArgumentCount() == args.length : "argument count mismatch";
        Value[] argLocations = new Value[args.length];
        for (int i = 0; i < args.length; i++) {
            Value arg = args[i];
            AllocatableValue loc = linkageCc.getArgument(i);
            emitMove(loc, arg);
            argLocations[i] = loc;
        }
        res.setForeignCall(true);
        emitForeignCallOp(linkage, linkageCc.getReturn(), argLocations, linkage.getTemporaries(), state);

        if (isLegal(linkageCc.getReturn())) {
            return emitMove(linkageCc.getReturn());
        } else {
            return null;
        }
    }

    public void emitStrategySwitch(JavaConstant[] keyConstants, double[] keyProbabilities, LabelRef[] keyTargets, LabelRef defaultTarget, Variable value) {
        int keyCount = keyConstants.length;
        SwitchStrategy strategy = SwitchStrategy.getBestStrategy(keyProbabilities, keyConstants, keyTargets);
        long valueRange = keyConstants[keyCount - 1].asLong() - keyConstants[0].asLong() + 1;
        double tableSwitchDensity = keyCount / (double) valueRange;
        /*
         * This heuristic tries to find a compromise between the effort for the best switch strategy
         * and the density of a tableswitch. If the effort for the strategy is at least 4, then a
         * tableswitch is preferred if better than a certain value that starts at 0.5 and lowers
         * gradually with additional effort.
         */
        if (strategy.getAverageEffort() < 4 || tableSwitchDensity < (1 / Math.sqrt(strategy.getAverageEffort()))) {
            emitStrategySwitch(strategy, value, keyTargets, defaultTarget);
        } else {
            int minValue = keyConstants[0].asInt();
            assert valueRange < Integer.MAX_VALUE;
            LabelRef[] targets = new LabelRef[(int) valueRange];
            for (int i = 0; i < valueRange; i++) {
                targets[i] = defaultTarget;
            }
            for (int i = 0; i < keyCount; i++) {
                targets[keyConstants[i].asInt() - minValue] = keyTargets[i];
            }
            emitTableSwitch(minValue, defaultTarget, targets, value);
        }
    }

    public abstract void emitStrategySwitch(SwitchStrategy strategy, Variable key, LabelRef[] keyTargets, LabelRef defaultTarget);

    protected abstract void emitTableSwitch(int lowKey, LabelRef defaultTarget, LabelRef[] targets, Value key);

    public CallingConvention getCallingConvention() {
        return cc;
    }

    @Override
    public void beforeRegisterAllocation() {
    }

    /**
     * Gets a garbage value for a given kind.
     */
    protected JavaConstant zapValueForKind(PlatformKind kind) {
        long dead = 0xDEADDEADDEADDEADL;
        switch ((Kind) kind) {
            case Boolean:
                return JavaConstant.FALSE;
            case Byte:
                return JavaConstant.forByte((byte) dead);
            case Char:
                return JavaConstant.forChar((char) dead);
            case Short:
                return JavaConstant.forShort((short) dead);
            case Int:
                return JavaConstant.forInt((int) dead);
            case Double:
                return JavaConstant.forDouble(Double.longBitsToDouble(dead));
            case Float:
                return JavaConstant.forFloat(Float.intBitsToFloat((int) dead));
            case Long:
                return JavaConstant.forLong(dead);
            case Object:
                return JavaConstant.NULL_POINTER;
            default:
                throw new IllegalArgumentException(kind.toString());
        }
    }

    public LIRKind getLIRKind(Stamp stamp) {
        return stamp.getLIRKind(lirKindTool);
    }

    protected LIRKind getAddressKind(Value base, long displacement, Value index) {
        if (base.getLIRKind().isValue() && (index.equals(Value.ILLEGAL) || index.getLIRKind().isValue())) {
            return LIRKind.value(target().wordKind);
        } else if (base.getLIRKind().isReference(0) && displacement == 0L && index.equals(Value.ILLEGAL)) {
            return LIRKind.reference(target().wordKind);
        } else {
            return LIRKind.derivedReference(target().wordKind);
        }
    }

    public AbstractBlockBase<?> getCurrentBlock() {
        return currentBlock;
    }

<<<<<<< HEAD
    void setCurrentBlock(AbstractBlockBase<?> block) {
        currentBlock = block;
    }

=======
>>>>>>> 4942944d
    public LIRGenerationResult getResult() {
        return res;
    }

    public void emitBlackhole(Value operand) {
        append(new StandardOp.BlackholeOp(operand));
    }
}<|MERGE_RESOLUTION|>--- conflicted
+++ resolved
@@ -383,13 +383,6 @@
         return currentBlock;
     }
 
-<<<<<<< HEAD
-    void setCurrentBlock(AbstractBlockBase<?> block) {
-        currentBlock = block;
-    }
-
-=======
->>>>>>> 4942944d
     public LIRGenerationResult getResult() {
         return res;
     }
