--- conflicted
+++ resolved
@@ -113,15 +113,11 @@
         }
     }
 
-<<<<<<< HEAD
+    public void emitData(AllocatableValue dst, byte[] data) {
+        throw GraalInternalError.unimplemented();
+    }
+
     public HSAILAddressValue asAddressValue(Value address) {
-=======
-    public void emitData(AllocatableValue dst, byte[] data) {
-        throw GraalInternalError.unimplemented();
-    }
-
-    protected HSAILAddressValue asAddressValue(Value address) {
->>>>>>> 3668fba7
         if (address instanceof HSAILAddressValue) {
             return (HSAILAddressValue) address;
         } else {
