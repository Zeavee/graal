# Truffle Changelog

This changelog summarizes major changes between Truffle versions relevant to languages implementors building upon the Truffle framework. The main focus is on APIs exported by Truffle.

## Version 21.3.0
* Added a `@GenerateWrapper.Ignore` annotation to prevent methods from being instrumented in wrapper classes.
* The native image `TruffleCheckBlackListedMethods` option was deprecated and replaced by the `TruffleCheckBlockListMethods` option.
<<<<<<< HEAD
* Added new [Static Object Model](https://www.graalvm.org/truffle/javadoc/com/oracle/truffle/api/staticobject/package-summary.html) APIs to represent the layout of objects that, once defined, do not change the number and the type of their properties. It is particularly well suited for, but not limited to, the implementation of the object model of static programming languages. For more information, read the [Javadoc](https://www.graalvm.org/truffle/javadoc/com/oracle/truffle/api/staticobject/package-summary.html) and the [tutorial](https://github.com/oracle/graal/blob/master/truffle/docs/StaticObjectModel.md).
=======
* Removed deprecated engine options: `engine.CompilationThreshold` and `engine.InliningTruffleTierOnExpand`
>>>>>>> 83aa8e99

## Version 21.2.0
* Added `TypeDescriptor.subtract(TypeDescriptor)` creating a new `TypeDescriptor` by removing the given type from a union or intersection type.
* Added `CompilerDirectives.blackhole(value)` which can be helpful for benchmarking.
* Added `TruffleLanguage#Env.registerOnDispose(Closeable)` registering `Closeable`s for automatic close on context dispose.
* Added `RootNode#countsTowardsStackTraceLimit()`, replacing `RootNode#isInternal()` as the criterion that determines whether a frame with the given root node counts towards the stack trace limit.
* Added `engine.UsePreInitializedContext` option which can be used to disable usage of pre-initialized context.
* Added `MemoryFence`: provides methods for fine-grained control of memory ordering.
* `ValueProfile.createEqualityProfile()` was deprecated without replacement. `Object.equals(Object)` cannot safely be used on compiled code paths. Use the Truffle Specialization DSL instead to implement caches with equality semantics. Making `Object.equals(Object)` reachable as runtime compiled method will mark too many equals implementations reachable for runtime compilation in a native image.
* Methods annotated with `@Fallback`  of the Truffle specialization DSL now support `@Cached`, `@CachedContext`, `@CachedLanguage`, `@Bind` and dispatched `@CachedLibrary` parameters.
* Deprecated and added methods to support expected arity ranges in `ArityException` instances. Note that the replacement methods now include more strict validations.
* `DebugValue` methods `hashCode()` and `equals()` provide result of the interop `identityHashCode` and `isIdentical` calls on the corresponding guest objects, respectively.
* Enabled by default the traversing compilation queue with dynamic thresholds, see `--engine.TraversingCompilationQueue`, `--engine.DynamicCompilationThresholds`, `--engine.DynamicCompilerThresholdsMinScale`, `--engine.DynamicCompilerThresholdsMinNormalLoad` and `--engine.DynamicCompilerThresholdsMaxNormalLoad`.
* Added `LoopConditionProfile#create()` as an alias of `createCountingProfile()` so it can be used like `@Cached LoopConditionProfile loopProfile`.
* Enabled by default the traversing compilation queue with dynamic thresholds. See [the documentation](https://github.com/oracle/graal/blob/master/truffle/docs/TraversingCompilationQueue.md) for more information.
* Changed behavior of parameterized `Function<Object, Object>` conversion such that an `Object[]` argument is passed through to the guest function as a single array argument. Both raw `Function` and `Function<Object[], Object>` treat an `Object[]` as an array of arguments, like before.
* Added `TruffleContext.pause()` and `TruffleContext.resume(Future<Void>)` to pause and resume execution for a truffle context, respectively.
* Added `DebuggerSession.createPrimitiveValue()` to create a `DebugValue` from a primitive value. Use it instead of `DebugValue.set(primitiveValue)` which is now deprecated.
* Added support for iterators and hash maps to `DebugValue`. The added methods wraps the respective methods of `InteropLibrary`.
* Added support for Truffle libraries to be prepared for AOT. See `ExportLibrary.useForAOT` or the `AOTTutorial` java class for further details.
* The Specialization DSL now generates code to throw an `AssertionError` if a `@Shared` and `@Cached` parameter returns a non-null value and is used in a guard. The `null` state is reserved for the uninitialized state.
* Changed `TruffleLanguage.disposeContext`. In case the underlying polyglot context is being cancelled, `TruffleLanguage.disposeContext` is called even if `TruffleLanguage.finalizeContext` throws a TruffleException or a ThreadDeath exception.

## Version 21.1.0
* Added methods into `Instrumenter` that create bindings to be attached later on. Added `EventBinding.attach()` method.
* Added `TruffleContext.isCancelling()` to check whether a truffle context is being cancelled.
* Added `TruffleInstrument.Env.calculateContextHeapSize(TruffleContext, long, AtomicBoolean)` to calculate the heap size retained by a a context.
* Added `ContextsListener.onLanguageContextCreate`, `ContextsListener.onLanguageContextCreateFailed`, `ContextsListener.onLanguageContextInitialize`, and `ContextsListener.onLanguageContextInitializeFailed`  to allow instruments to listen to language context creation start events, language context creation failure events, language context initialization start events, and language context initialization failure events, respectively.
* Added `CompilerDirectives.isExact(Object, Class)` to check whether a value is of an exact type. This method should be used instead of the `value != null && value.getClass() == exactClass` pattern.
* Added `Frame.clear(FrameSlot)`. This allows the compiler to reason about the liveness of local variables. Languages are recommended to use it when applicable.
* Added `@GenerateAOT` to support preparation for AOT specializing nodes. Read the [AOT tutorial](https://github.com/oracle/graal/blob/master/truffle/docs/AOT.md) to get started with Truffle and AOT compilation.
* Profiles now can be disabled using `Profile.disable()` and reset using `Profile.reset()`.
* Added `--engine.CompileAOTOnCreate` option to trigger AOT compilation on call target create.
* Added new messages to `InteropLibrary` for interacting with buffer-like objects:
    * Added `hasBufferElements(Object)` that returns  `true` if this object supports buffer messages.
    * Added `isBufferWritable(Object)` that returns `true` if this object supports writing buffer elements.
    * Added `getBufferSize(Object)` to return the size of this buffer.
    * Added `readBufferByte(Object, long)`, `readBufferShort(Object, ByteOrder, long)`, `readBufferInt(Object, ByteOrder, long)`, `readBufferLong(Object, ByteOrder, long)`, `readBufferFloat(Object, ByteOrder, long)`  and `readBufferDouble(Object, ByteOrder, long)` to read a primitive from this buffer at the given index.
    * Added `writeBufferByte(Object, long, byte)`, `writeBufferShort(Object, ByteOrder, long, short)`, `writeBufferInt(Object, ByteOrder, long, int)`, `writeBufferLong(Object, ByteOrder, long, long)`, `writeBufferFloat(Object, ByteOrder, long, float)`  and `writeBufferDouble(Object, ByteOrder, long, double)` to write a primitive in this buffer at the given index (supported only if `isBufferWritable(Object)` returns `true`).
* Added `Shape.getLayoutClass()` as a replacement for `Shape.getLayout().getType()`. Returns the DynamicObject subclass provided to `Shape.Builder.layout`.
* Changed the default value of `--engine.MultiTier` from `false` to `true`. This should significantly improve the warmup time of Truffle interpreters.
* The native image build fails if a method known as not suitable for partial evaluation is reachable for runtime compilation. The check can be disabled by the `-H:-TruffleCheckBlackListedMethods` native image option.
* Added `ExactMath.truncate(float)` and `ExactMath.truncate(double)` methods to remove the decimal part (round toward zero) of a float or of a double respectively. These methods are intrinsified.
* Added `SuspendedEvent.prepareUnwindFrame(DebugStackFrame, Object)` to support forced early return values from a debugger.
* Added `DebugScope.convertRawValue(Class<? extends TruffleLanguage<?>>, Object)` to enable wrapping a raw guest language object into a DebugValue.
* Added new messages to the `InteropLibrary` to support iterables and iterators:
	* Added `hasIterator(Object)` that allows to specify that the receiver is an iterable.
    * Added `getIterator(Object)` to return the iterator for an iterable receiver.
    * Added `isIterator(Object)` that allows to specify that the receiver is an iterator.
    * Added `hasIteratorNextElement(Object)`  that allows to specify that the iterator receiver has element(s) to return by calling the `getIteratorNextElement(Object)` method.
    * Added `getIteratorNextElement(Object)` to return the current iterator element.
* Added `TruffleContext.leaveAndEnter(Node, Supplier)` to wait for another thread without triggering multithreading.
* Removed deprecated `TruffleLanguage.Env.getTruffleFile(String)`, `TruffleLanguage.Env.getTruffleFile(URI)` methods.
* Deprecated CompilationThreshold for prefered LastTierCompilationThreshold and SingleTierCompilationThreshold.
* Added new features to the DSL `@NodeChild` annotation:
    * Added `implicit` and `implicitCreate` attributes to allow implicit creation of child nodes by the parent factory method.
    * Added `allowUncached` and `uncached` attributes to allow using `@NodeChild` with `@GenerateUncached`.
* Added `TruffleLanguage.Env#getTruffleFileInternal(String, Predicate<TruffleFile>)` and `TruffleLanguage.Env#getTruffleFileInternal(URI, Predicate<TruffleFile>)` methods performing the guest language standard libraries check using a supplied predicate. These methods have a better performance compared to the `TruffleLanguage.Env#getInternalTruffleFile(String)` and `TruffleLanguage.Env#getInternalTruffleFile(URI)` as the guest language standard libraries check is performed only for files in the language home when IO is not enabled by the Context.
* Added `TruffleLanguage.Env.getLogger(String)` and `TruffleLanguage.Env.getLogger(Class<?>)` creating a context-bound logger. The returned `TruffleLogger` always uses a logging handler and options from Env's context and does not depend on being entered on any thread.
* Added new messages to the `InteropLibrary` to support hash maps:
	* Added `hasHashEntries(Object)` that allows to specify that the receiver provides hash entries.
	* Added `getHashSize(Object)` to return hash entries count.
	* Added `isHashEntryReadable(Object, Object)` that allows to specify that mapping for the given key exists and is readable.
	* Added `readHashValue(Object, Object)` to read the value for the specified key.
	* Added `readHashValueOrDefault(Object, Object, Object)` to read the value for the specified key or to return the default value when the mapping for the specified key does not exist.
	* Added `isHashEntryModifiable(Object, Object)` that allows to specify that mapping for the specified key exists and is writable.
	* Added `isHashEntryInsertable(Object, Object)` that allows to specify that mapping for the specified key does not exist and is writable.
	* Added `isHashEntryWritable(Object, Object)` that allows to specify that mapping is either modifiable or insertable.
	* Added `writeHashEntry(Object, Object, Object)` associating the specified value with the specified key.
	* Added `isHashEntryRemovable(Object, Object)` that allows to specify that mapping for the specified key exists and is removable.
	* Added `removeHashEntry(Object, Object)` removing the mapping for a given key.
	* Added `isHashEntryExisting(Object, Object)` that allows to specify that that mapping for a given key is existing.
	* Added `getHashEntriesIterator(Object)` to return the hash entries iterator.
    * Added `getHashKeysIterator(Object)` to return the hash keys iterator.
    * Added `getHashValuesIterator(Object)` to return the hash values iterator.
* Added `TypeDescriptor.HASH` and `TypeDescriptor.hash(TypeDescriptor, TypeDescriptor)` representing hash map types in the TCK.
* Added support for Truffle safepoints and thread local actions. See `TruffleSafepoint` and `ThreadLocalAction`. There is also a [tutorial](https://github.com/oracle/graal/blob/master/truffle/docs/Safepoints.md) that explains how to adopt and use in language or tool implementations.
* Make the Truffle NFI more modular.
    * Provide option `--language:nfi=none` for disabling native access via the Truffle NFI in native-image even if the NFI is included in the image (e.g. as dependency of another language).
    * Moved `trufflenfi.h` header from the JDK root include directory into the NFI language home (`languages/nfi/include`).

## Version 21.0.0
* If an `AbstractTruffleException` is thrown from the `ContextLocalFactory`, `ContextThreadLocalFactory` or event listener, which is called during the context enter, the exception interop messages are executed without a context being entered. The event listeners called during the context enter are:
    * `ThreadsActivationListener.onEnterThread(TruffleContext)`
    * `ThreadsListener.onThreadInitialized(TruffleContext, Thread)`
    * `TruffleInstrument.onCreate(Env)`
    * `TruffleLanguage.isThreadAccessAllowed(Thread, boolean)`
    * `TruffleLanguage.initializeMultiThreading(Object)`
    * `TruffleLanguage.initializeThread(Object, Thread)`
* Added `HostCompilerDirectives` for directives that guide the host compilations of Truffle interpreters.
    * `HostCompilerDirectives.BytecodeInterpreterSwitch` - to denote methods that contain the instruction-dispatch switch in bytecode interpreters
    * `HostCompilerDirectives.BytecodeInterpreterSwitchBoundary` - to denote methods that do not need to be inlined into the bytecode interpreter switch
* Truffle DSL generated nodes are no longer limited to 64 state bits. Use these state bits responsibly.
* Added support for explicitly selecting a host method overload using the signature in the form of comma-separated fully qualified parameter type names enclosed by parentheses (e.g. `methodName(f.q.TypeName,java.lang.String,int,int[])`).
* Changed the default value of `--engine.MultiTier` from `false` to `true`. This should significantly improve the warmup time of Truffle interpreters.
* Deprecated and added methods to support expected arity ranges in `ArityException` instances. Note that the replacement methods now include more strict validations.


## Version 20.3.0
* Added `RepeatingNode.initialLoopStatus` and `RepeatingNode.shouldContinue` to allow defining a custom loop continuation condition.
* Added new specialization utility to print detailed statistics about specialization instances and execution count. See [Specialization Statistics Tutorial](https://github.com/oracle/graal/blob/master/truffle/docs/SpecializationHistogram.md) for details on how to use it.
* Added new specialization compilation mode that ignores "fast path" specializations and generates calls only to "slow path" specializations. This mode is intended for testing purposes to increase tests coverage. See [Specialization testing documentation](https://github.com/oracle/graal/blob/master/truffle/docs/SpecializationTesting.md) for more details.
* Added [TruffleFile.readSymbolicLink](https://www.graalvm.org/truffle/javadoc/com/oracle/truffle/api/TruffleFile.html#readSymbolicLink--) method to read the symbolic link target.
* Added [ReportPolymorphism.Megamorphic](http://www.graalvm.org/truffle/javadoc/com/oracle/truffle/api/dsl/ReportPolymorphism.Megamorphic.html) annotation for expressing the "report only megamorphic specializations" use case when reporting polymorphism.
* Added new flags to inspect expansion during partial evaluation: `--engine.TraceMethodExpansion=truffleTier`, `--engine.TraceNodeExpansion=truffleTier`, `--engine.MethodExpansionStatistics=truffleTier` and `--engine.NodeExpansionStatistics=truffleTier`. Language implementations are encouraged to run with these flags enabled and investigate their output for unexpected results. See [Optimizing.md](https://github.com/oracle/graal/blob/master/truffle/docs/Optimizing.md) for details.
* Enabled by default the elastic allocation of Truffle compiler threads depending on the number of available processors, in both JVM and native modes. The old behavior, 1 or 2 compiler threads, can be explicitly enabled with `--engine.CompilerThreads=0`.
* Added `ThreadsActivationListener` to listen to thread enter and leave events in instruments.
* Added `TruffleInstrument.Env.getOptions(TruffleContext)` to retrieve context specific options for an instrument and `TruffleInstrument.getContextOptions()` to describe them. This is useful if an instrument wants to be configured per context. 
* Added `TruffleContext.isClosed()` to check whether a  truffle context is already closed. This is useful for instruments.
* Added `TruffleContext.closeCancelled` and `TruffleContext.closeResourceExhausted`  to allow instruments and language that create inner contexts to cancel the execution of a context.
* Added `TruffleContext.isActive` in addition to `TruffleContext.isEntered` and improved their documentation to indicate the difference.
* Added `ContextsListener.onContextResetLimit` to allow instruments to listen to context limit reset events from the polyglot API.
* All instances of `TruffleContext` accessible from instruments can now be closed by the instrument. Previously this was only possible for creators of the TruffleContext instance.
* Added the ability to create context and context thread locals in languages and instruments. See [ContextLocal](https://www.graalvm.org/truffle/javadoc/com/oracle/truffle/api/ContextLocal.html) and [ContextThreadLocal](https://www.graalvm.org/truffle/javadoc/com/oracle/truffle/api/ContextThreadLocal.html) for details.
* Removed the hard "maximum node count" splitting limit controlled by `TruffleSplittingMaxNumberOfSplitNodes` as well as the option itself.
* Removed polymorphism reporting from `DynamicObjectLibrary`. If the language wants to report polymorphism for a property access, it should do so manually using a cached specialization.
* The `iterations` for `LoopNode.reportLoopCount(source, iterations)` must now be >= 0.
* Added [NodeLibrary](https://www.graalvm.org/truffle/javadoc/com/oracle/truffle/api/interop/NodeLibrary.html), which provides guest language information associated with a particular Node location, local scope mainly and [TruffleLanguage.getScope](https://www.graalvm.org/truffle/javadoc/com/oracle/truffle/api/TruffleLanguage.html#getScope-C-) and [TruffleInstrument.Env.getScope](https://www.graalvm.org/truffle/javadoc/com/oracle/truffle/api/instrumentation/TruffleInstrument.Env.html#getScope-com.oracle.truffle.api.nodes.LanguageInfo-), which provides top scope object of a guest language.
* Deprecated com.oracle.truffle.api.Scope class and methods in TruffleLanguage and TruffleInstrument.Env, which provide the scope information through that class.
* Added scope information into InteropLibrary: [InteropLibrary.isScope](https://www.graalvm.org/truffle/javadoc/com/oracle/truffle/api/interop/InteropLibrary.html#isScope-java.lang.Object-), [InteropLibrary.hasScopeParent](https://www.graalvm.org/truffle/javadoc/com/oracle/truffle/api/interop/InteropLibrary.html#hasScopeParent-java.lang.Object-) and [InteropLibrary.getScopeParent](https://www.graalvm.org/truffle/javadoc/com/oracle/truffle/api/interop/InteropLibrary.html#getScopeParent-java.lang.Object-)
* Added utility method to find an instrumentable parent node [InstrumentableNode.findInstrumentableParent](https://www.graalvm.org/truffle/javadoc/com/oracle/truffle/api/instrumentation/InstrumentableNode.html#findInstrumentableParent-com.oracle.truffle.api.nodes.Node-).
* Deprecated `DebugScope.getArguments()` without replacement. This API was added without use-case.
* Added the [RootNode.isTrivial](https://www.graalvm.org/truffle/javadoc/com/oracle/truffle/api/nodes/RootNode.html#isTrivial) method, for specifying root nodes that are always more efficient to inline than not to.
* Added [ByteArraySupport](https://www.graalvm.org/truffle/javadoc/com/oracle/truffle/api/memory/ByteArraySupport.html): a helper class providing safe multi-byte primitive type accesses from byte arrays.
* Added a new base class for Truffle exceptions, see [AbstractTruffleException](https://www.graalvm.org/truffle/javadoc/com/oracle/truffle/api/exception/AbstractTruffleException.html). The original `TruffleException` has been deprecated. Added new interop messages for exception handling replacing the deprecated `TruffleException` methods.
* Added new messages to `InteropLibrary` related to exception handling:
    * Added `getExceptionType(Object)` that allows to specify the type of an exception, e.g. PARSE_ERROR. 
    * Added `isExceptionIncompleteSource(Object)` allows to specify whether the parse error contained unclosed brackets.
    * Added `getExceptionExitStatus(Object)` allows to specify the exit status of an exception of type EXIT.
    * Added `hasExceptionCause(Object)` and `getExceptionCause(Object)` to return the cause of this error
    * Added `hasExceptionStackTrace(Object)` and `getExceptionStackTrace(Object)` to return the guest stack this of this error. 
    * Added `hasExceptionMessage(Object)` and `getExceptionMessage(Object)` to provide an error message of the error.
    * Added `hasExecutableName(Object)` and `getExecutableName(Object)` to provide a method name similar to what was provided in `RootNode.getName()` but for executable objects.
    * Added `hasDeclaringMetaObject(Object)` and `getDeclaringMetaObject(Object)` to provide the meta object of the function. 
* Language implementations are recommended to perform the following steps to upgrade their exception implementation:
    * Convert non-internal guest language exceptions to `AbstractTruffleException`, internal errors should be refactored to no longer implement `TruffleException`.
    * Export new interop messages directly on the `AbstractTruffleException` subclass if necessary. Consider exporting `getExceptionType(Object)`, `getExceptionExitStatus(Object)` and `isExceptionIncompleteSource(Object)`. For other interop messages the default implementation should be sufficient for most use-cases. Consider using `@ExportLibrary(delegateTo=...)` to forward to a guest object stored inside of the exception.
    * Rewrite interop capable guest language try-catch nodes to the new interop pattern for handling exceptions. See `InteropLibrary#isException(Object)` for more information. 
    * Implement the new method `RootNode.translateStackTraceElement` which allows guest languages to transform stack trace elements to accessible guest objects for other languages.
    * Consider making executable interop objects of the guest language implement `InteropLibrary.hasExecutableName(Object)` and `InteropLibrary.hasDeclaringMetaObject(Object)`.
    * Make exception printing in the guest language use `InteropLibrary.getExceptionMessage(Object)`, `InteropLibrary.getExceptionCause(Object)` and `InteropLibrary.getExceptionStackTrace(Object)` for foreign exceptions to print them in the style of the language.
    * Make all exports of `InteropLibrary.throwException(Object)` throw an instance of `AbstractTruffleException`. This contract will be enforced in future versions when `TruffleException` will be removed.
    * Attention: Since [AbstractTruffleException](https://www.graalvm.org/truffle/javadoc/com/oracle/truffle/api/exception/AbstractTruffleException.html) is an abstract base class, not an interface, the exceptions the Truffle NFI throws do not extend UnsatisfiedLinkError anymore. This is an incompatible change for guest languages that relied on the exact exception class. The recommended fix is to catch AbstractTruffleException instead of UnsatisfiedLinkError.
* Added [TruffleInstrument.Env.getEnteredContext](https://www.graalvm.org/truffle/javadoc/com/oracle/truffle/api/instrumentation/TruffleInstrument.Env.html#getEnteredContext--) returning the entered `TruffleContext`.
* Added [DebuggerSession.setShowHostStackFrames](https://www.graalvm.org/truffle/javadoc/com/oracle/truffle/api/debug/DebuggerSession.html#setShowHostStackFrames-boolean-) and host `DebugStackFrame` and `DebugStackTraceElement`. This is useful for debugging of applications that use host interop.
* All Truffle Graal runtime options (-Dgraal.) which were deprecated in GraalVM 20.1 are removed. The Truffle runtime options are no longer specified as Graal options (-Dgraal.). The Graal options must be replaced by corresponding engine options specified using [polyglot API](https://www.graalvm.org/truffle/javadoc/org/graalvm/polyglot/Engine.Builder.html#option-java.lang.String-java.lang.String-).
* Deprecated the `com.oracle.truffle.api.object.dsl` API without replacement. The migration path is to use `DynamicObject` subclasses with the `com.oracle.truffle.api.object` API.
* A node parameter now needs to be provided to TruffleContext.enter() and TruffleContext.leave(Object). The overloads without node parameter are deprecated. This is useful to allow the runtime to compile the enter and leave code better if a node is passed as argument. 
* Added [DebuggerSession.suspendHere](https://www.graalvm.org/truffle/javadoc/com/oracle/truffle/api/debug/DebuggerSession.html#suspendHere-com.oracle.truffle.api.nodes.Node-) to suspend immediately at the current location of the current execution thread.
* Added [RootNode.prepareForAOT](https://www.graalvm.org/truffle/javadoc/com/oracle/truffle/api/nodes/RootNode.html#prepareForAOT) that allows to initialize root nodes for compilation that were not yet executed.
* Removed deprecation for `RootNode.getLanguage(Class<?>)`, it is still useful to efficiently access the associated language of a root node.
* Block node partial compilation is no longer eagerly triggered but only when the `--engine.MaximumGraalNodeCount` limit was reached once for a call target.
* Lifted the restriction that the dynamic type of a `DynamicObject` needs to be an instance of `ObjectType`, allowing any non-null object. Deprecated `Shape.getObjectType()` that has been replaced by `Shape.getDynamicType()`.
* Added [TruffleLanguage.Env.createHostAdapterClass](https://www.graalvm.org/truffle/javadoc/com/oracle/truffle/api/TruffleLanguage.Env.html#createHostAdapterClass-java.lang.Class:A-) to allow extending a host class and/or interfaces with a guest object via a generated host adapter class (JVM only).
* Deprecated the old truffle-node-count based inlining heuristic and related options (namely InliningNodeBudget and LanguageAgnosticInlining).
* Added `@GenerateLibrary.pushEncapsulatingNode()` that allows to configure whether encapsulating nodes are pushed or popped.

## Version 20.2.0
* Added new internal engine option `ShowInternalStackFrames` to show internal frames specific to the language implementation in stack traces.
* Added new identity APIs to `InteropLibrary`:
    * `hasIdentity(Object receiver)` to find out whether an object specifies identity
	* `isIdentical(Object receiver, Object other, InteropLibrary otherLib)` to compare the identity of two object
	* `isIdenticalOrUndefined(Object receiver, Object other)` export to specify the identity of an object.
	* `identityHashCode(Object receiver)` useful to implement maps that depend on identity.
* Added `TriState` utility class represents three states TRUE, FALSE and UNDEFINED.
* Added `InteropLibrary.getUncached()` and `InteropLibrary.getUncached(Object)` short-cut methods for convenience.
* Enabled by default the new inlining heuristic in which inlining budgets are based on Graal IR node counts and not Truffle Node counts.
* Added `ConditionProfile#create()` as an alias of `createBinaryProfile()` so it can be used like `@Cached ConditionProfile myProfile`. 
* Improved `AssumedValue` utility class: Code that reads the value but can not constant fold it does not need to deopt when the value changes.
* A `TruffleFile` for an empty path is no more resolved to the current working directory.
* Added [`SourceBuilder.canonicalizePath(boolean)`](https://www.graalvm.org/truffle/javadoc/com/oracle/truffle/api/source/Source.SourceBuilder.html) to control whether the `Source#getPath()` should be canonicalized.
* Deprecated and renamed `TruffleFile.getMimeType` to [TruffleFile.detectMimeType](https://www.graalvm.org/truffle/javadoc/com/oracle/truffle/api/TruffleFile.html#detectMimeType--). The new method no longer throws `IOException` but returns `null` instead.
* The languages are responsible for stopping and joining the stopped `Thread`s in the [TruffleLanguage.finalizeContext](https://www.graalvm.org/truffle/javadoc/com/oracle/truffle/api/TruffleLanguage.html#finalizeContext-C-).
* Added Truffle DSL `@Bind` annotation to common out expression for use in guards and specialization methods.
* Added the ability to disable adoption for DSL cached expressions with type node using `@Cached(value ="...", weak = true)`.
* Added an option not to adopt the parameter annotated by @Cached, using `@Cached(value ="...", adopt = false)`.
* Added `TruffleWeakReference` utility to be used on partial evaluated code paths instead of the default JDK `WeakReference`.
* Removed deprecated API in `com.oracle.truffle.api.source.Source`. The APIs were deprecated in 19.0.
* Added `CompilerDirectives.shouldNotReachHere()` as a short-cut for languages to indicate that a path should not be reachable neither in compiled nor interpreted code paths.
* All subclasses of `InteropException` do no longer provide a Java stack trace. They are intended to be thrown, immediately caught by the caller and not re-thrown. As a result they can now be allocated on compiled code paths and do no longer require a `@TruffleBoundary` or `transferToInterpreterAndInvalidate()` before use. Languages are encouraged to remove `@TruffleBoundary` annotations or leading `transferToInterpreterAndInvalidate()` method calls before interop exceptions are thrown. 
* All `InteropException` subclasses now offer a new `create` factory method to provide a cause. This cause should only be used if user provided guest application code caused the problem.
* The use of `InteropException.initCause` is now deprecated for performance reasons. Instead pass the cause when the `InteropException` is constructed. The method `initCause` will throw `UnsupportedOperationException` in future versions. Please validate all calls to `Throwable.initCause` for language or tool implementation code.
* Added [TruffleFile.isSameFile](https://www.graalvm.org/truffle/javadoc/com/oracle/truffle/api/TruffleFile.html#isSameFile-com.oracle.truffle.api.TruffleFile-java.nio.file.LinkOption...-) method to test if two `TruffleFile`s refer to the same physical file.
* Added new `EncapsulatingNodeReference` class to lookup read and write the current encapsulating node. Deprecated encapsulating node methods in `NodeUtil`.
* Added support for subclassing `DynamicObject` so that guest languages can directly base their object class hierarchy on it, add fields, and use `@ExportLibrary` on subclasses. Guest language object classes should implement `TruffleObject`.
* Added new [DynamicObjectLibrary](https://www.graalvm.org/truffle/javadoc/com/oracle/truffle/api/object/DynamicObjectLibrary.html) API for accessing and mutating properties and the shape of `DynamicObject` instances. This is the recommended API from now on. Other, low-level property access APIs will be deprecated and removed in a future release.

## Version 20.1.0
* Added `@GenerateLibrary(dynamicDispatchEnabled = false)` that allows to disable dynamic dispatch semantics for a library. The default is `true`.
* Added ability to load external default exports for libraries using a service provider. See `GenerateLibrary(defaultExportLookupEnabled = true)`.
* The use of `@NodeField` is now permitted in combination with `@GenerateUncached`, but it throws UnsupportedOperationException when it is used.
* It is now possible to specify a setter with `@NodeField`. The generated field then will be mutable.
* Removed deprecated interoperability APIs that were deprecated in 19.0.0. 
* Removed deprecated instrumentation APIs that were deprecated in 0.33
* The `PerformanceWarningsAreFatal` and `TracePerformanceWarnings` engine options take a comma separated list of performance warning types. Allowed warning types are `call` to enable virtual call warnings, `instanceof` to enable virtual instance of warnings and `store` to enables virtual store warnings. There are also `all` and `none` types to enable (disable) all performance warnings.
* Added [DebugValue#getRawValue()](https://www.graalvm.org/truffle/javadoc/com/oracle/truffle/api/debug/DebugValue.html) for raw guest language object lookup from same language.
* Added [DebugStackFrame#getRawNode()](https://www.graalvm.org/truffle/javadoc/com/oracle/truffle/api/debug/DebugStackFrame.html) for root node lookup from same language.
* Added [DebugException#getRawException()](https://www.graalvm.org/truffle/javadoc/com/oracle/truffle/api/debug/DebugException.html) for raw guest language exception lookup from same language.
* Added [DebugStackFrame#getRawFrame()](https://www.graalvm.org/truffle/javadoc/com/oracle/truffle/api/debug/DebugStackFrame.html) for underlying frame lookup from same language.
* Added `TruffleInstrument.Env.getPolyglotBindings()` that replaces now deprecated `TruffleInstrument.Env.getExportedSymbols()`.
* Added `@ExportLibrary(transitionLimit="3")` that allows the accepts condition of exported libraries to transition from true to false for a library created for a receiver instance. This is for example useful to export messages for array strategies. 
* Added `CompilationFailureAction` engine option which deprecates `CompilationExceptionsArePrinted `, `CompilationExceptionsAreThrown`, `CompilationExceptionsAreFatal` and `PerformanceWarningsAreFatal` options.
* Added `TreatPerformanceWarningsAsErrors` engine option which deprecates the `PerformanceWarningsAreFatal` option. To replace the `PerformanceWarningsAreFatal` option use the `TreatPerformanceWarningsAsErrors` with `CompilationFailureAction` set to `ExitVM`.
* Added `bailout` into performance warning kinds used by `TracePerformanceWarnings`, `PerformanceWarningsAreFatal` and `CompilationExceptionsAreFatal` options.
* Added [Option.deprecationMessage](https://www.graalvm.org/truffle/javadoc/com/oracle/truffle/api/Option.html#deprecationMessage--) to set the option deprecation reason.
* `engine.Mode` is now a supported option and no longer experimental.
* Added new meta-data APIs to `InteropLibrary`:
	* `has/getLanguage(Object receiver)` to access the original language of an object.
	* `has/getSourceLocation(Object receiver)` to access the source location of an object (e.g. of function or classes).
	* `toDisplayString(Object receiver, boolean allowsSideEffect)` to produce a human readable string.
	* `has/getMetaObject(Object receiver)` to access the meta-object of an object.
	* `isMetaObject(Object receiver)` to find out whether an object is a meta-object (e.g. Java class)
	* `getMetaQualifiedName(Object receiver)` to get the qualified name of the meta-object
	* `getMetaSimpleName(Object receiver)` to get the simple name of a the meta-object
	* `isMetaInstance(Object receiver, Object instance)` to check whether an object is an instance of a meta-object.
* Added `TruffleLanguage.getLanguageView` that allows to wrap values to add language specific information for primitive and foreign values.
* Added `TruffleLanguage.getScopedView` that allows to wrap values to add scoping and visibility to language values.
* Added `TruffleInstrument.Env.getScopedView` and `TruffleInstrument.Env.getLanguageView` to access language and scoped views from instruments.
* Added `TruffleInstrument.Env.getLanguageInfo` to convert language classes to `LanguageInfo`.
* Deprecated `TruffleLanguage.findMetaObject`, `TruffleLanguage.findSourceLocation`, `TruffleLanguage.toString` and `TruffleLanguage.isObjectOfLanguage`. Use the new interop APIs and language views as replacement.
* Added support for the value conversions of [DebugValue](https://www.graalvm.org/truffle/javadoc/com/oracle/truffle/api/debug/DebugValue.html) that provide the same functionality as value conversions on [Value](https://www.graalvm.org/sdk/javadoc/org/graalvm/polyglot/Value.html).
* Added [DebugValue#toDisplayString](https://www.graalvm.org/truffle/javadoc/com/oracle/truffle/api/debug/DebugValue.html#toDisplayString--) to convert the value to a language-specific string representation.
* Deprecated `DebugValue#as`, other conversion methods should be used instead.
* Clarify [InteropLibrary](https://www.graalvm.org/truffle/javadoc/com/oracle/truffle/api/interop/InteropLibrary.html) javadoc documentation of message exceptions. [UnsupportedMessageException](https://www.graalvm.org/truffle/javadoc/com/oracle/truffle/api/interop/UnsupportedMessageException.html) is thrown when the operation is never supported for the given receiver type. In other cases [UnknownIdentifierException](https://www.graalvm.org/truffle/javadoc/com/oracle/truffle/api/interop/UnknownIdentifierException.html) or [InvalidArrayIndexException](https://www.graalvm.org/truffle/javadoc/com/oracle/truffle/api/interop/InvalidArrayIndexException.html) are thrown.
* Added [TruffleLanguage.Env.initializeLanguage](https://www.graalvm.org/truffle/javadoc/com/oracle/truffle/api/TruffleLanguage.Env.html#initializeLanguage-com.oracle.truffle.api.nodes.LanguageInfo-) method to force language initialization.
* Values of `NAME` properties of [ReadVariableTag](https://www.graalvm.org/truffle/javadoc/com/oracle/truffle/api/instrumentation/StandardTags.ReadVariableTag.html#NAME) and [WriteVariableTag](https://www.graalvm.org/truffle/javadoc/com/oracle/truffle/api/instrumentation/StandardTags.WriteVariableTag.html#NAME) extended to allow an object or an array of objects with name and source location.
* Added support for asynchronous stack traces: [TruffleLanguage.Env.getAsynchronousStackDepth()](https://www.graalvm.org/truffle/javadoc/com/oracle/truffle/api/TruffleLanguage.Env.html#getAsynchronousStackDepth--), [RootNode.findAsynchronousFrames()](https://www.graalvm.org/truffle/javadoc/com/oracle/truffle/api/nodes/RootNode.html#findAsynchronousFrames-com.oracle.truffle.api.frame.Frame-), [TruffleInstrument.Env.setAsynchronousStackDepth()](https://www.graalvm.org/truffle/javadoc/com/oracle/truffle/api/instrumentation/TruffleInstrument.Env.html#setAsynchronousStackDepth-int-), [TruffleStackTrace.getAsynchronousStackTrace()](https://www.graalvm.org/truffle/javadoc/com/oracle/truffle/api/TruffleStackTrace.html#getAsynchronousStackTrace-com.oracle.truffle.api.CallTarget-com.oracle.truffle.api.frame.Frame-), [DebuggerSession.setAsynchronousStackDepth()](https://www.graalvm.org/truffle/javadoc/com/oracle/truffle/api/debug/DebuggerSession.html#setAsynchronousStackDepth-int-), [SuspendedEvent.getAsynchronousStacks()](https://www.graalvm.org/truffle/javadoc/com/oracle/truffle/api/debug/SuspendedEvent.html#getAsynchronousStacks--), [DebugException.getDebugAsynchronousStacks()](https://www.graalvm.org/truffle/javadoc/com/oracle/truffle/api/debug/DebugException.html#getDebugAsynchronousStacks--).

## Version 20.0.0
* Add [Layout#dispatch()](https://www.graalvm.org/truffle/javadoc/com/oracle/truffle/api/object/dsl/Layout.html#dispatch--) to be able to generate override of `ObjectType#dispatch()` method in the generated inner \*Type class.
* Deprecated engine options engine.InvalidationReprofileCount and engine.ReplaceReprofileCount. They no longer have any effect. There is no longer reprofiling after compilation. 
* Added [DebuggerSession.{suspend(), suspendAll,resume()}](https://www.graalvm.org/truffle/javadoc/com/oracle/truffle/api/debug/DebuggerSession.html) to allow suspending and resuming threads.
* Add new loop explosion mode [LoopExplosionKind#FULL_UNROLL_UNTIL_RETURN](https://www.graalvm.org/truffle/javadoc/com/oracle/truffle/api/nodes/ExplodeLoop.LoopExplosionKind.html#FULL_UNROLL_UNTIL_RETURN), which can be used to duplicate loop exits during unrolling until function returns.
* The default [LoopExplosionKind](https://www.graalvm.org/truffle/javadoc/com/oracle/truffle/api/nodes/ExplodeLoop.LoopExplosionKind.html) for `@ExplodeLoop` changed from `FULL_UNROLL` to `FULL_UNROLL_UNTIL_RETURN`, which we believe is more intuitive. We recommend reviewing your usages of `@ExplodeLoop`, especially those with `return`, `break` and `try/catch` in the loop body as those might duplicate more code than before.
* The `TruffleCheckNeverPartOfCompilation` option when building a native image is now enabled by default, ensuring `neverPartOfCompilation()` is not reachable for runtime compilation. Use `CompilerDirectives.bailout()` if you want to test when a compilation fails, otherwise avoid `neverPartOfCompilation()` in code reachable for runtime compilation (e.g., by using `@TruffleBoundary`).
* The `DirectoryStream` created by a relative `TruffleFile` passes relative `TruffleFile`s into the `FileVisitor`, even when an explicit [current working directory was set](https://www.graalvm.org/truffle/javadoc/com/oracle/truffle/api/TruffleLanguage.Env.html#setCurrentWorkingDirectory-com.oracle.truffle.api.TruffleFile-).
* Added `DebuggerTester.startExecute()` that allows to execute an arbitrary sequence of commands on the background thread.
* Time specification in `InteropLibrary` relaxed to allow a fixed timezone when no date is present.
* `TruffleLogger.getLogger` throws an `IllegalArgumentException` when given `id` is not a valid language or instrument id.
* [Node#getEncapsulatingSourceSection()](https://www.graalvm.org/truffle/javadoc/com/oracle/truffle/api/nodes/Node.html#getEncapsulatingSourceSection--) is no longer a fast-path method, because `getSourceSection()` is not fast-path.
* The algorithm used to generate a unique [URI](https://www.graalvm.org/truffle/javadoc/com/oracle/truffle/api/source/Source.html#getURI--) for a `Source` built without an `URI` was changed to SHA-256.
* Added [ExportLibrary.delegateTo](https://www.graalvm.org/truffle/javadoc/com/oracle/truffle/api/library/ExportLibrary.html#delegateTo--) attribute that allows to delegate all messages of a library to value of a final delegate field. This can be used in combination with `ReflectionLibrary` to improve the ability to build wrappers.
* `ReadVariableTag` and `WriteVariableTag` added to [StandardTags](https://www.graalvm.org/truffle/javadoc/com/oracle/truffle/api/instrumentation/StandardTags.html).

* Truffle TCK now checks that instrumentable nodes are not used in the context of a Library.
* Getter to check whether [TruffleContext](https://www.graalvm.org/truffle/javadoc/com/oracle/truffle/api/TruffleContext.html#isEntered--) is activated or not.
* All Truffle Graal runtime options (-Dgraal.) will be deprecated with 20.1. The Truffle runtime options are no longer specified as Graal options (-Dgraal.). The Graal options must be replaced by corresponding engine options specified using [polyglot API](https://www.graalvm.org/truffle/javadoc/org/graalvm/polyglot/Engine.Builder.html#option-java.lang.String-java.lang.String-). The `TRUFFLE_STRICT_OPTION_DEPRECATION` environment variable can be used to detect usages of deprecated Graal options. When the `TRUFFLE_STRICT_OPTION_DEPRECATION` is set to `true` and the deprecated Graal option is used the Truffle runtime throws an exception listing the used deprecated options and corresponding replacements.


## Version 19.3.0
* Added ability to obtain an [Internal Truffle File](https://www.graalvm.org/truffle/javadoc/com/oracle/truffle/api/TruffleLanguage.Env.html#getInternalTruffleFile-java.lang.String-). The internal file is located in the language home directories and it's readable even when IO is not allowed by the Context.
* Deprecated `TruffleLanguage.Env.getTruffleFile` use [getInternalTruffleFile](https://www.graalvm.org/truffle/javadoc/com/oracle/truffle/api/TruffleLanguage.Env.html#getInternalTruffleFile-java.lang.String-) for language standard library files located in language home or [getPublicTruffleFile](https://www.graalvm.org/truffle/javadoc/com/oracle/truffle/api/TruffleLanguage.Env.html#getPublicTruffleFile-java.lang.String-) for user files.
* Added primitive specializations to `CompilerAsserts.partialEvaluationConstant()`.
* Added the new `execute` method to `LoopNode`, which allows loops to return values.
* Added support for temporary [files](https://www.graalvm.org/truffle/javadoc/com/oracle/truffle/api/TruffleLanguage.Env.html#createTempFile-com.oracle.truffle.api.TruffleFile-java.lang.String-java.lang.String-java.nio.file.attribute.FileAttribute...-) and [directories](https://www.graalvm.org/truffle/javadoc/com/oracle/truffle/api/TruffleLanguage.Env.html#createTempDirectory-com.oracle.truffle.api.TruffleFile-java.lang.String-java.nio.file.attribute.FileAttribute...-).
* Threads created by the embedder may now be collected by the GC before they can be [disposed](https://www.graalvm.org/truffle/javadoc/com/oracle/truffle/api/TruffleLanguage.html#disposeThread-C-java.lang.Thread-). If languages hold onto thread objects exposed via `initializeThread` they now need to do so with `WeakReference` to avoid leaking thread instances.
* Support boolean literals in DSL expressions used in [@Specialization](https://www.graalvm.org/truffle/javadoc/com/oracle/truffle/api/dsl/Specialization) and [@Cached](https://www.graalvm.org/truffle/javadoc/com/oracle/truffle/api/dsl/Cached) fields.
* Added standard [block node](https://www.graalvm.org/truffle/javadoc/com/oracle/truffle/api/nodes/BlockNode.html) for language implementations. Using the block node allows the optimizing runtime to split big blocks into multiple compilation units. This optimization may be enabled using `--engine.PartialBlockCompilation` (on by default) and configured using `--engine.PartialBlockCompilationSize` (default 3000).
* Added new experimental inlining heuristic in which inlining budgets are based on Graal IR node counts and not Truffle Node counts. Enable with `-Dgraal.TruffleLanguageAgnosticInlining=true`.
* Deprecated `DynamicObject#isEmpty()`, `DynamicObject#size()`; use `Shape#getPropertyCount()` instead.
* Deprecated `Shape#getPropertyList(Pred)`, `Shape#getKeyList(Pred)`, `Shape#hasTransitionWithKey(Object)`, `Shape.Allocator#locationForValue(Object, EnumSet)` without replacement.
* Added [Scope.Builder#rootInstance(Object)](https://www.graalvm.org/truffle/javadoc/com/oracle/truffle/api/Scope.Builder.html#rootInstance-java.lang.Object-), [Scope#getRootInstance()](https://www.graalvm.org/truffle/javadoc/com/oracle/truffle/api/Scope.html#getRootInstance--) and [DebugScope#getRootInstance()](https://www.graalvm.org/truffle/javadoc/com/oracle/truffle/api/debug/DebugScope.html#getRootInstance--) to provide an instance of guest language representation of the root node (e.g. a guest language function).
* Debugger breakpoints can be restricted to a particular root instance via [Breakpoint.Builder#rootInstance(DebugValue)](https://www.graalvm.org/truffle/javadoc/com/oracle/truffle/api/debug/Breakpoint.Builder.html#rootInstance-com.oracle.truffle.api.debug.DebugValue-) and found later on via [DebugValue#getRootInstanceBreakpoints()](https://www.graalvm.org/truffle/javadoc/com/oracle/truffle/api/debug/DebugValue.html#getRootInstanceBreakpoints--).
* Deprecated `TruffleLanguage.getContextReference()` as this method is inefficient in many situations. The most efficient context lookup can be achieved knowing the current AST in which it is used by calling `Node.lookupContextReference(Class)`.
* Truffle languages and instruments no longer create `META-INF/truffle` files, but generate service implementations for [TruffleLanguage.Provider](https://www.graalvm.org/truffle/javadoc/com/oracle/truffle/api/TruffleLanguage.Provider.html) and [TruffleInstrument.Provider](https://www.graalvm.org/truffle/javadoc/com/oracle/truffle/api/instrumentation/TruffleInstrument.Provider.html) automatically. Recompiling the TruffleLanguage using the Truffle annotation processor automatically migrates the language.
* The Truffle DSL processor jar no longer requires the Truffle API or Graal SDK as a dependency. 
* Added interop messages for guest language exception objects: [InteropLibrary#isException(Object)](https://www.graalvm.org/truffle/javadoc/com/oracle/truffle/api/interop/InteropLibrary.html#isException-java.lang.Object-) and [InteropLibrary#throwException(Object)](https://www.graalvm.org/truffle/javadoc/com/oracle/truffle/api/interop/InteropLibrary.html#throwException-java.lang.Object-).
* [TruffleLanguage.patchContext](https://www.graalvm.org/truffle/javadoc/com/oracle/truffle/api/TruffleLanguage.html#patchContext-C-com.oracle.truffle.api.TruffleLanguage.Env-) is invoked for all languages whose contexts were created during context pre-initialization. Originally the `patchContext`  was invoked only for languages with initialized contexts.

## Version 19.2.0
* Added sub-process output (error output) [redirection into OutputStream](https://www.graalvm.org/truffle/javadoc/org/graalvm/polyglot/io/ProcessHandler.Redirect.html#stream-java.io.OutputStream-).
* Added `RootNode.getQualifiedName()` for a better distinction when printing stack traces. Languages are encouraged to implement it, in case it differs from the root name.
* Added methods to identify date, time, timezone, instant and duration values in `InteropLibrary` and TCK `TypeDescriptor`.
* Added ability to read the default time zone from the language Environment with `Env.getTimeZone()`.
* Deprecated `Env.parse` and added replacement APIs `Env.parseInternal` and `Env.parsePublic`. The new API requires to differentiate between parse calls that were invoked by the guest language user and those which are part of the internal language semantics. The separation avoids accidentally exposing access to internal languages. 
* Deprecated `Env.getLanguages()` and added replacement APIs `Env.getInternalLanguages()` and `Env.getPublicLanguages()`. 
* Added [Source.newBuilder(Source)](https://www.graalvm.org/truffle/javadoc/com/oracle/truffle/api/source/Source.html#newBuilder-com.oracle.truffle.api.source.Source-) that inherits Source properties from an existing Source.
* Added [RootBodyTag](https://www.graalvm.org/truffle/javadoc/com/oracle/truffle/api/instrumentation/StandardTags.RootBodyTag.html).

## Version 19.1.0
* `@GenerateUncached` is now inherited by subclasses.
* `NodeFactory` now supports `getUncachedInstance` that returns the uncached singleton.  
* Introduced Truffle process sandboxing. Added a [TruffleLanguage.Env.newProcessBuilder](https://www.graalvm.org/truffle/javadoc/com/oracle/truffle/api/TruffleLanguage.Env.html#newProcessBuilder-java.lang.String...-) method creating a new [TruffleProcessBuilder](https://www.graalvm.org/truffle/javadoc/com/oracle/truffle/api/io/TruffleProcessBuilder.html) to configure and start a new sub-process.
* Added support for reading environment variables, use [TruffleLanguage.Env.getEnvironment](https://www.graalvm.org/truffle/javadoc/com/oracle/truffle/api/TruffleLanguage.Env.html#getEnvironment--) to obtain process environment variables.
* `NodeFactory` now supports `getUncachedInstance` that returns the uncached singleton. 
* `@GenerateUncached` can now be used in combination with `@NodeChild` if execute signatures for all arguments are present.
* Removed deprecated automatic registration of the language class as a service.
* The [LanguageProvider](https://www.graalvm.org/truffle/javadoc/org/graalvm/polyglot/tck/LanguageProvider.html#createIdentityFunctionSnippet-org.graalvm.polyglot.Context-) can override the default verfication of the TCK `IdentityFunctionTest`.
* Removed deprecated and misspelled method `TruffleStackTrace#getStacktrace`.
* Removed deprecated methods`TruffleStackTraceElement#getStackTrace` and `TruffleStackTraceElement#fillIn` (use methods of `TruffleStackTrace` instead).
* `SlowPathException#fillInStackTrace` is now `final`.
* Added an ability to read a [path separator](https://www.graalvm.org/truffle/javadoc/com/oracle/truffle/api/TruffleLanguage.Env.html#getPathSeparator--) used to separate filenames in a path list.
* `@TruffleBoundary` methods that throw but are not annotated with `@TruffleBoundary(transferToInterpreterOnException=false)` will now transfer to the interpreter only once per `CallTarget` (compilation root).
* Added [TruffleFile.setAttribute](https://www.graalvm.org/truffle/javadoc/com/oracle/truffle/api/TruffleFile.html#setAttribute-com.oracle.truffle.api.TruffleFile.AttributeDescriptor-T-java.nio.file.LinkOption...-) to allow languages to set file attributes.

## Version 19.0.0
* Renamed version 1.0.0 to 19.0.0

## Version 1.0.0 RC15
* This version includes a major revision of the Truffle Interoperability APIs. Most existing APIs for Truffle Interoperability were deprecated. The compatiblity layer may cause significant performance reduction for interoperability calls. 
	* Please see the [Interop Migration Guide](https://github.com/oracle/graal/blob/master/truffle/docs/InteropMigration.md) for an overview and individual `@deprecated` javadoc tags for guidance.
	* Deprecated classes `ForeignAccess`, `Message`, `MessageResolution`, `Resolve` and `KeyInfo`. 
	* The following methods got deprecated:
		* `InteropException.raise`, with libraries there should be no need to convert checked exceptions to runtime exceptions.
		* `TruffleObject.getForeignAccess()`.
	* Introduced new classes: `InteropLibrary` and `InvalidArrayIndexException`.
	* Added `ObjectType.dispatch` to configure the dynamic dispatch and deprecated `ObjectType.getForeignAccessFactory`.
* Added Truffle Library API that allows language implementations to use polymorphic dispatch for receiver types with support for implementation specific caching/profiling with support for uncached dispatch. 
	* Please see the [Truffle Library Tutorial](https://github.com/oracle/graal/blob/master/truffle/docs/TruffleLibraries.md) for further details.
	* Introduced new package: `com.oracle.truffle.api.library`.
* Added `@GenerateUncached` to allow the generation of uncached Truffle DSL nodes accessible via the new static generated method`getUncached()`.
	* Set the default value for @Cached to `"create()"`. This allows `@Cached` to be used without attribute.
	* Added `@Cached(uncached="")` to specify the expression to use for the uncached node.
	* Added `@Cached(allowUncached=true)` to allow the cached expression to be reused as uncached expression. Only necessary if the cached expression is not trivial or there is no `getUncached()` static method in the node.
	* Added `@Cached#parameters` to allow to share the parameter specification for the cached and uncached version of a node.
	* Added `getUncached()` method to the following classes:
        - BranchProfile 
        - ByteValueProfile
        - ConditionProfile
        - DoubleValueProfile
        - FloatValueProfile
        - IntValueProfile 
        - LongValueProfile
        - LoopConditionProfile
        - PrimitiveValueProfile
        - ValueProfile
        - IndirectCallNode
* Truffle DSL can now properly handle checked exceptions in execute methods and specializations.
* Truffle DSL now guarantees to adopt nodes before they are executed in guards. Previously, nodes used in guards were only adopted for their second cached invocation.
* Added `@Cached.Shared` to allow sharing of cached values between specialization and exported Truffle Library methods.
* Added `Node.isAdoptable()` that allows `Node.getParent()` to always remain `null` even if the node is adopted by a parent. This allows to share nodes statically and avoid the memory leak for the parent reference.
* Added `NodeUtil.getCurrentEncapsulatingNode` to access the current encapsulating node in nodes that are not adoptable.
* Added the `Assumption.isValidAssumption` method that allows for simpler checking of assumptions in generated code. 
* Added Truffle DSL option `-Dtruffle.dsl.ignoreCompilerWarnings=true|false`, to ignore Truffle DSL compiler warnings. This is useful and recommended to be used for downstream testing.
* Added `@CachedContext` and `@CachedLanguage` for convenient language and context lookup in specializations or exported methods.
* Added `Node.lookupContextReference(Class)` and `Node.lookupLanguageReference(Class)` that allows for a more convenient lookup.
* Deprecated `RootNode.getLanguage(Class)`, the new language references should be used instead.
* Added `TruffleFile` aware file type detector
    - Added [TruffleFile.FileTypeDetector SPI](https://www.graalvm.org/truffle/javadoc/com/oracle/truffle/api/TruffleFile.FileTypeDetector.html) to detect a file MIME type and a file encoding. A language registering `FileTypeDetector` has to support all the MIME types recognized by the registered detector.
    - Added [TruffleFile.getMimeType method](https://www.graalvm.org/truffle/javadoc/com/oracle/truffle/api/TruffleFile.html#getMimeType--) to obtain a `TruffleFile` MIME type.
    - Added a possibility to set an [encoding in SourceBuilder](https://www.graalvm.org/truffle/javadoc/com/oracle/truffle/api/source/Source.SourceBuilder.html#encoding-java.nio.charset.Charset-)
    - The [Source builders](https://www.graalvm.org/truffle/javadoc/com/oracle/truffle/api/source/Source.html) are sandboxed for files and file URLs.
    - Removed usage of NIO `FileTypeDetector` for MIME type detection, language implementations have to migrate to `TruffleFile.FileTypeDetector`.
* TruffleFile's paths from image building time are translated in image execution time into new paths using Context's FileSystem. The absolute paths pointing to files in language homes in image generation time are resolved using image execution time language homes.
* Added [Env.isPolylgotAccessAllowed()](https://www.graalvm.org/truffle/javadoc/com/oracle/truffle/api/TruffleLanguage.Env.html#isPolyglotAccessAllowed--) to check whether polyglot access (e.g. access to polyglot builtins) is allowed.
* The methods `Env.getPolyglotBindings()` and `Env.importSymbol` and `Env.exportSymbol` now throw a `SecurityException` if polyglot access not allowed.
* Added `DebugValue.isNull()` to check for null values, `DebugValue.execute()` to be able to execute values and `DebugValue.asString()` to get the String from String values.
* Added the [TruffleFile.getAttribute](https://www.graalvm.org/truffle/javadoc/com/oracle/truffle/api/TruffleFile.html#getAttribute-com.oracle.truffle.api.TruffleFile.AttributeDescriptor-java.nio.file.LinkOption...-) method to read a single file's attribute and [TruffleFile.getAttributes] (https://www.graalvm.org/truffle/javadoc/com/oracle/truffle/api/TruffleFile.html#getAttributes-java.util.Collection-java.nio.file.LinkOption...-) method to read file's attributes as a bulk operation.

## Version 1.0.0 RC14
* Removed some deprecated elements:
    - EventBinding.getFilter
    - TruffleLanguage ParsingRequest.getFrame and ParsingRequest.getLocation
    - LoopCountReceiver
    - EventContext.parseInContext
    - NativeLibraryDescriptor.getBindings
    - Instrumenter.attachFactory and Instrumenter.attachListener
    - SuppressFBWarnings
    - TruffleBoundary.throwsControlFlowException
    - DebuggerTester.startEval
    - ExactMath.exact methods
    - TruffleInstrument.toString
    - TruffleInstrument.findMetaObject
    - TruffleInstrument.findSourceLocation
    - constructor of JSONStringBuilder
    - constructor of JSONHelper
    - constructor of CompilerDirectives
    - constructor of ExactMath
    - constructor of Truffle
    - constructor of NodeUtil
    - TruffleException.isTimeout
    - TruffleGraphBuilderPlugins.registerUnsafeLoadStorePlugins
    - TypedObject
    - Node.getLanguage
    - TVMCI.findLanguageClass
    - ExecutionContext and RootNode.getExecutionContext
    - FrameAccess.NONE
    - RootNode.setCalltarget
    - DirectCallNode.call and IndirectCallNode.call
    - FrameInstance.getFrame
    - Node.getAtomicLock
    - ExplodeLoop.merge
    - AcceptMessage
    - RootNode.reportLoopCount
    - GraalTruffleRuntime.getQueuedCallTargets
    - PrimitiveValueProfile.exactCompare
    - BranchProfile.isVisited
    - DebugStackFrame.iterator and DebugStackFrame.getValue
* The [@Option](http://www.graalvm.org/truffle/javadoc/com/oracle/truffle/api/Option.html) annotation can now specify the [stability](https://www.graalvm.org/truffle/javadoc/org/graalvm/options/OptionStability.html) of an option.
* Fixed the case of the method [`TruffleStackTrace.getStacktrace`](https://www.graalvm.org/truffle/javadoc/com/oracle/truffle/api/TruffleStackTrace.html#getStacktrace-java.lang.Throwable-) to `TruffleStackTrace.getStackTrace`.
* Added a getter for [name separator](https://www.graalvm.org/truffle/javadoc/com/oracle/truffle/api/TruffleLanguage.Env.html#getFileNameSeparator--) used by `TruffleFile`'s paths.
* Added support for receiver object in a frame's Scope: [Scope.Builder receiver(String, Object)](https://www.graalvm.org/truffle/javadoc/com/oracle/truffle/api/Scope.Builder.html#receiver-java.lang.String-java.lang.Object-), [Scope.getReceiver()](https://www.graalvm.org/truffle/javadoc/com/oracle/truffle/api/Scope.html#getReceiver--), [Scope.getReceiverName()](https://www.graalvm.org/truffle/javadoc/com/oracle/truffle/api/Scope.html#getReceiverName--) and [DebugScope.getReceiver()](https://www.graalvm.org/truffle/javadoc/com/oracle/truffle/api/debug/DebugScope.html#getReceiver--).
* Added [engine bound TruffleLogger for instruments](file:///Users/tom/Projects/graal/tzezula/graal/truffle/javadoc/com/oracle/truffle/api/instrumentation/TruffleInstrument.Env.html#getLogger-java.lang.String-). The engine bound logger can be used by threads executing without any context.

## Version 1.0.0 RC13
* Added [Debugger.getSessionCount()](https://www.graalvm.org/truffle/javadoc/com/oracle/truffle/api/debug/Debugger.html#getSessionCount--) to return the number of active debugger sessions.
* The [TruffleFile.getName()](https://www.graalvm.org/truffle/javadoc/com/oracle/truffle/api/TruffleFile.html#getName--) returns `null` for root directory.
* `TruffleLanguage` can [register additional services](https://www.graalvm.org/truffle/javadoc/com/oracle/truffle/api/TruffleLanguage.Env.html#registerService-java.lang.Object-). This change also deprecates the automatic registration of the language class as a service.
* Enabled the [experimental monomorphization heuristic](https://github.com/oracle/graal/blob/master/truffle/docs/splitting/) as default. Old heuristic still available as legacy, but will be removed soon.
* Added [TypeDescriptor.instantiable(instanceType, vararg, parameterTypes)](https://www.graalvm.org/truffle/javadoc/org/graalvm/polyglot/tck/TypeDescriptor.html#instantiable-org.graalvm.polyglot.tck.TypeDescriptor-boolean-org.graalvm.polyglot.tck.TypeDescriptor...-) into TCK to support instantiable types.
* The name of an [@Option](http://www.graalvm.org/truffle/javadoc/com/oracle/truffle/api/Option.html) can now start with a lowercase letter.
* Allowed navigation from host class to host symbol (companion object for static members) via the synthetic member `"static"`.
* Moved `getStackTrace` and `fillIn` from [TruffleStackTraceElement](https://www.graalvm.org/truffle/javadoc/com/oracle/truffle/api/TruffleStackTraceElement.html) to [TruffleStackTrace](https://www.graalvm.org/truffle/javadoc/com/oracle/truffle/api/TruffleStackTrace.html).




## Version 1.0.0 RC12
* Fixed: [Env.asHostException()](https://www.graalvm.org/truffle/javadoc/com/oracle/truffle/api/TruffleLanguage.Env.html#asHostException-java.lang.Throwable-) should throw an `IllegalArgumentException` if the provided value is not a host exception.
* Changed host exceptions' [getExceptionObject()](https://www.graalvm.org/truffle/javadoc/com/oracle/truffle/api/TruffleException.html#getExceptionObject--) to return the original host exception object.

## Version 1.0.0 RC11
* `Source` can be created from a relative `TruffleFile`.
* `Source` can be created without content using `Source.CONTENT_NONE` constant.
* `SourceSection` can be created from line/column information by [Source.createSection(startLine,startColumn,endLine,endColumn)](http://www.graalvm.org/truffle/javadoc/com/oracle/truffle/api/source/Source.html#createSection-int-int-int-int-).
* Added [SourceSection.hasLines()](http://www.graalvm.org/truffle/javadoc/com/oracle/truffle/api/source/SourceSection.html#hasLines--), [SourceSection.hasColumns()](http://www.graalvm.org/truffle/javadoc/com/oracle/truffle/api/source/SourceSection.html#hasColumns--) and [SourceSection.hasCharIndex()](http://www.graalvm.org/truffle/javadoc/com/oracle/truffle/api/source/SourceSection.html#hasCharIndex--) to distinguish which positions are defined and which are not.
* `DebuggerSession` [accepts source-path](http://www.graalvm.org/truffle/javadoc/com/oracle/truffle/api/debug/DebuggerSession.html#setSourcePath-java.lang.Iterable-) for source [resolution](http://www.graalvm.org/truffle/javadoc/com/oracle/truffle/api/debug/DebuggerSession.html#resolveSource-com.oracle.truffle.api.source.Source-).
* Added Java interop support for string to primitive type conversion.

## Version 1.0.0 RC10
* Added support for setting current working directory for TruffleFiles, see [Env.setCurrentWorkingDirectory](http://www.graalvm.org/truffle/javadoc/com/oracle/truffle/api/TruffleLanguage.Env.html#setCurrentWorkingDirectory-com.oracle.truffle.api.TruffleFile-)
* Removed deprecated `TruffleLanguage.Env.newSourceBuilder`.
* Added `TruffleLanguage.Env.isPreInitialization` method to determine whether the context is being pre-initialized.
* Added `ArrayUtils` API providing additional array and/or string operations that may be intrinsified by the compiler.
* Added a possibility to obtain a [relative URI](http://www.graalvm.org/truffle/javadoc/com/oracle/truffle/api/TruffleFile.html#toRelativeUri--) for a relative `TruffleFile`.
* Added `ForeignAccess.createAccess` method taking a [supplier of language check node](http://www.graalvm.org/truffle/javadoc/com/oracle/truffle/api/interop/ForeignAccess.html#createAccess-com.oracle.truffle.api.interop.ForeignAccess.StandardFactory-java.util.function.Supplier-), deprecated the `ForeignAccess.create` method with languageCheck `RootNode` parameter.

## Version 1.0.0 RC9

* Added support for setting the `ThreadGroup` and `stackSize` on truffle thread creation in `TruffleLanguage.Env.createThread`.
* Added `Instrumenter.lookupExecutionEventNode()` to find an execution event node inserted at the node's location by an event binding.
* Added `SourceElement.ROOT` and `StepConfig.suspendAnchors()` to tune debugger stepping.
* Added `KeyInfo.READ_SIDE_EFFECTS` and `KeyInfo.WRITE_SIDE_EFFECTS` to inform about side-effects of READ/WRITE messages.
* Added `DebugValue.hasReadSideEffects()` and `DebugValue.hasWriteSideEffects()` to test for side-effects of reading or writing the value.

## Version 1.0.0 RC8

* Added `SuspendedEvent.setReturnValue` to change the return value of the currently executed source location.
* Deprecated `FrameSlot#getIndex` without replacement.
* Added `TruffleInstrument.Env.startServer()` to get a virtual message-based server provided via `MessageTransport` service.
* Added `TruffleFile.relativize`, `TruffleFile.startsWith`, `TruffleFile.endsWith`, `TruffleFile.createLink`,  `TruffleFile.createSymbolicLink`, `TruffleFile.getOwner`, `TruffleFile.getGroup`, `TruffleFile.newDirectoryStream`, `TruffleFile.visit`, `TruffleFile.copy` methods.

## Version 1.0.0 RC7

* Truffle was relicensed from GPLv2 with CPE to Universal Permissive License (UPL).
* Made all Truffle DSL annotations retention policy CLASS instead of RUNTIME. Reflecting DSL annotations at runtime is no longer possible. It is recommended to use `@Introspectable` instead.

* Removed deprecated FrameDescriptor#shallowCopy (deprecated since 1.0.0 RC3).
* Removed deprecated FrameSlot#getFrameDescriptor (deprecated since 1.0.0 RC3).

## Version 1.0.0 RC6

* Added support for byte based sources:
	* Byte based sources may be constructed using a `ByteSequence` or from a `TruffleFile` or `URL`. Whether sources are interpreted as character or byte based sources depends on the specified language.
	* `Source.hasBytes()` and `Source.hasCharacters()` may be used to find out whether a source is character or byte based.
	* Added `Source.getBytes()` to access the contents of byte based sources.
	* `TruffleLanguage.Registration.mimeType` is now deprecated in favor of `TruffleLanguage.Registration.byteMimeTypes` and `TruffleLanguage.Registration.characterMimeTypes`.
	* Added `TruffleLanguage.Registration.defaultMimeType` to define a default MIME type. This is mandatory if a language specifies more than one MIME type.
* `TruffleLanguage.Registration.id()` is now mandatory for all languages and reserved language ids will now be checked by the annotation processor.
* Deprecated Source builders and aligned them with polyglot source builders.
	* e.g. `Source.newBuilder("chars").name("name").language("language").build()` can be translated to `Source.newBuilder("language", "chars", "name").build()`
	* This is a preparation step for removing Truffle source APIs in favor of polyglot Source APIs in a future release.
* Deprecated `Source.getInputStream()`. Use `Source.getCharacters()` or `Source.getBytes()` instead.
* Deprecated `TruffleLanguage.Env.newSourceBuilder(String, TruffleFile)`. Use  `Source.newBuilder(String, TruffleFile)` instead.
* Added `Source.findLanguage` and `Source.findMimeType` to resolve languages and MIME types.
* The method `Source.getMimeType()` might now return `null`. Source builders now support `null` values for `mimeType(String)`.
* A `null` source name will no longer lead to an error but will be translated to `Unnamed`.
* Added `TruffleFile.normalize` to allow explicit normalization of `TruffleFile` paths. `TruffleFile` is no longer normalized by default.
* Added `Message#EXECUTE`, `Message#INVOKE`, `Message#NEW`.
* Deprecated `Message#createExecute(int)`, `Message#createInvoke(int)`, `Message#createNew(int)` as the arity argument is no longer needed. Jackpot rules available (run `mx jackpot --apply`).
* Removed APIs for deprecated packages: `com.oracle.truffle.api.vm`, `com.oracle.truffle.api.metadata`, `com.oracle.truffle.api.interop.java`
* Removed deprecated class `TruffleTCK`.
* Debugger API methods now throw [DebugException](http://www.graalvm.org/truffle/javadoc/com/oracle/truffle/api/debug/DebugException.html) on language failures.
* Deprecated API methods that use `java.beans` package in [AllocationReporter](http://www.graalvm.org/truffle/javadoc/com/oracle/truffle/api/instrumentation/AllocationReporter.html) and [Debugger](http://www.graalvm.org/truffle/javadoc/com/oracle/truffle/api/debug/Debugger.html). New add/remove listener methods were introduced as a replacement.
* [FrameDescriptor](http://www.graalvm.org/truffle/javadoc/com/oracle/truffle/api/frame/FrameDescriptor.html) no longer shares a lock with a RootNode.

## Version 1.0.0 RC5

* Added `TruffleLanguage.Env.isHostFunction`.
* Added Java interop support for converting executable values to legacy functional interfaces without a `@FunctionalInterface` annotation.
* Added `TruffleLogger.getLogger(String)` to obtain the root loger of a language or instrument.
* Introduced per language [context policy](http://www.graalvm.org/truffle/javadoc/com/oracle/truffle/api/TruffleLanguage.ContextPolicy.html). Languages are encouraged to configure the most permissive policy that they can support.
* Added `TruffleLanguage.areOptionsCompatible` to allow customization of the context policy based on options.
* Changed default context policy from SHARED to EXCLUSIVE, i.e. there is one exclusive language instance per polyglot or inner context by default. This can be configured by the language
using the [context policy](http://www.graalvm.org/truffle/javadoc/com/oracle/truffle/api/TruffleLanguage.ContextPolicy.html).
* TruffleInstrument.Env.lookup(LanguagInfo, Class) now requires to be entered in a context for the current thread.
* Removed deprecated FindContextNode (deprecated since 0.25).
* All languages now need to have a public zero argument constructor. Using a static singleton field is no longer supported.
* Renamed and changed the return value of the method for TruffleLanguage.initializeMultiContext to TruffleLanguage.initializeMultipleContexts. The original method remains but is now deprecated.
* Added [SourceSectionFilter#includes](http://www.graalvm.org/truffle/javadoc/com/oracle/truffle/api/instrumentation/SourceSectionFilter.html#includes-com.oracle.truffle.api.nodes.Node-)
* Deprecating `FrameSlot#getKind` and `FrameSlot#setKind` in favor of `FrameDescriptor#getFrameSlotKind` and `FrameDescriptor#setFrameSlotKind`.
* The `FrameDescriptor` is now thread-safe from the moment it is first passed to a RootNode constructor.
  * The list returned by [FrameDescriptor#getSlots](http://www.graalvm.org/truffle/javadoc/com/oracle/truffle/api/frame/FrameDescriptor.html#getSlots--) no longer reflects future changes in the FrameDescriptor. This is an incompatible change.
  * The set returned by [FrameDescriptor#getIdentifiers](http://www.graalvm.org/truffle/javadoc/com/oracle/truffle/api/frame/FrameDescriptor.html#getIdentifiers--) no longer reflects future changes in the FrameDescriptor. This is an incompatible change.
* Added [LanguageInfo#isInteractive](http://www.graalvm.org/truffle/javadoc/com/oracle/truffle/api/nodes/LanguageInfo.html#isInteractive--)
* Added [DebugStackFrame#getLanguage](http://www.graalvm.org/truffle/javadoc/com/oracle/truffle/api/debug/DebugStackFrame.html#getLanguage--)

## Version 1.0.0 RC3

* Removed deprecated ResultVerifier.getDefaultResultVerfier.
* Deprecated `com.oracle.truffle.api.frame.FrameDescriptor.shallowCopy` and `com.oracle.truffle.api.frame.FrameSlot.getFrameDescriptor`
* Added [DebugValue#set](http://www.graalvm.org/truffle/javadoc/com/oracle/truffle/api/debug/DebugValue.html#set-java.lang.Object-) to set primitive values to a debug value.
* Added support for [logging](http://www.graalvm.org/truffle/javadoc/com/oracle/truffle/api/TruffleLogger.html) in Truffle languages and instruments.

## Version 1.0.0 RC2

* Added notification when [multiple language contexts](http://www.graalvm.org/truffle/javadoc/com/oracle/truffle/api/TruffleLanguage.html#initializeMultiContext--) were created for a language instance. Allows languages to invalidate assumptions only valid with a single context. Returning true also allows to enable caching of ASTs per language and not only per context.
* Added [asBoxedGuestValue](http://www.graalvm.org/truffle/javadoc/com/oracle/truffle/api/TruffleLanguage.Env.html#asBoxedGuestValue-java.lang.Object-) method that allows to expose host members for primitive interop values.
* Added default value `"inherit"` to [TruffleLanguage.Registration#version](http://www.graalvm.org/truffle/javadoc/com/oracle/truffle/api/TruffleLanguage.Registration.html#version--) which makes the language to inherit version from [Engine#getVersion](http://www.graalvm.org/truffle/javadoc/org/graalvm/polyglot/Engine.html#getVersion--).
* Changed default value of [TruffleInstrument.Registration#version](http://www.graalvm.org/truffle/javadoc/com/oracle/truffle/api/TruffleInstrument.Registration.html#version--) from `""` to `"inherit"` which makes the instrument to inherit version from [Engine#getVersion](http://www.graalvm.org/truffle/javadoc/org/graalvm/polyglot/Engine.html#getVersion--). An instrument previously not specifying any version will newly get version from Engine.
* Added new annotation @IncomingConverter and @OutgoingConverter to declare methods for [generated wrappers](http://www.graalvm.org/truffle/javadoc/com/oracle/truffle/api/instrumentation/GenerateWrapper.html) that allow to convert values when they are exposed to or introduced by the instrumentation framework.
* The documentation of [FrameDescriptor#getSize](http://www.graalvm.org/truffle/javadoc/com/oracle/truffle/api/frame/FrameDescriptor.html#getSize--) clarifies that it returns the size of an array which is needed for storing all the slots in it using their `FrameSlot#getIndex()` as a position in the array. (The number may be bigger than the number of slots, if some slots are removed.)
* Added an `InstrumentExceptionsAreThrown` engine option to propagate exceptions thrown by instruments.
* Added [Instrumenter.visitLoadedSourceSections](http://www.graalvm.org/truffle/javadoc/com/oracle/truffle/api/instrumentation/Instrumenter.html#visitLoadedSourceSections-com.oracle.truffle.api.instrumentation.SourceSectionFilter-com.oracle.truffle.api.instrumentation.LoadSourceSectionListener-) to be notified about loaded source sections that corresponds to a filter.
* Added [DebugValue#canExecute](http://www.graalvm.org/truffle/javadoc/com/oracle/truffle/api/debug/DebugValue.html#canExecute--) to distinguish executable values and [DebugValue#getProperty](http://www.graalvm.org/truffle/javadoc/com/oracle/truffle/api/debug/DebugValue.html#getProperty-java.lang.String-) to get a property value by its name.
* Removed deprecated `TruffleLanguage.Env.lookupSymbol` method.
* All Truffle source objects are now automatically weakly internalized when created using the source builder. The source builder will now return the same instance for every source where it was previously just equal.
* Added `Source.Builder.cached(boolean)` and `Source.isCached()` to configure caching behavior by source.
* Removed deprecated `Source.getCode()` and `SourceSection.getCode`.

## Version 1.0.0 RC1

* As announced in 0.27 all classes in package com.oracle.truffle.api.vm are now deprecated.
	* Deprecated all classes in com.oracle.truffle.api.vm. Replacements can be found in the org.graalvm.polyglot package.
	* Deprecated all classes in com.oracle.truffle.api.interop.java. Replacements for embedders can be found in org.graalvm.polyglot. Replacements for language implementations can be found in TruffleLanguage.Env. See deprecated documentation on the individual methods for details.
	* Deprecated TruffleTCK. Use the [new TCK](https://github.com/oracle/graal/blob/master/truffle/docs/TCK.md) instead.
	* Deprecated Debugger#find(PolyglotEngine)
	* Added Debugger#find(TruffleInstrument.Env) and Debugger#find(Engine)
* Added [FileSystem](http://www.graalvm.org/truffle/javadoc/org/graalvm/polyglot/io/FileSystem.html) SPI to allow embedder to virtualize TruffleLanguage Input/Output operations.
* Added [EventContext.lookupExecutionEventNodes](http://www.graalvm.org/truffle/javadoc/com/oracle/truffle/api/instrumentation/EventContext.html#lookupExecutionEventNodes-java.util.Collection-) to lookup all execution event nodes created by the bindings at the source location.
* Added `TruffleLanguage#getLanguageHome` to return the language directory in the GraalVM distribution or the location of the language Jar file.
* Added [TryBlockTag](http://www.graalvm.org/truffle/javadoc/com/oracle/truffle/api/instrumentation/StandardTags.TryBlockTag.html) as a new standard tag to mark program locations to be considered as try blocks, that are followed by a catch.
* Added [DebugException](http://www.graalvm.org/truffle/javadoc/com/oracle/truffle/api/debug/DebugException.html), debugger methods that execute guest language code throws that exception and it's possible to [create exception breakpoints](http://www.graalvm.org/truffle/javadoc/com/oracle/truffle/api/debug/Breakpoint.html#newExceptionBuilder-boolean-boolean-) that suspend when guest language exception occurs.
* Added [DebugStackTraceElement](http://www.graalvm.org/truffle/javadoc/com/oracle/truffle/api/debug/DebugStackTraceElement.html) as a representation of exception stack trace.
* Added [Breakpoint.Kind](http://www.graalvm.org/truffle/javadoc/com/oracle/truffle/api/debug/Breakpoint.Kind.html) to distinguish different breakpoint kinds.
* Added [ResultVerifier.getDefaultResultVerifier](http://www.graalvm.org/truffle/javadoc/org/graalvm/polyglot/tck/ResultVerifier.html#getDefaultResultVerifier--).
* Added [addToHostClassPath](http://www.graalvm.org/truffle/javadoc/com/oracle/truffle/api/TruffleLanguage.Env.html#addToHostClassPath-com.oracle.truffle.api.TruffleFile-) method that can be used to allow guest language users to add to the host class path.
* Added new permission TruffleLanguage.Env#isNativeAccessAllowed to control access to the Truffle NFI.
* Changed default permissions in language launchers to full access. The embedding API still defaults to restricted access.
* Added [TruffleInstrument.onFinalize](http://www.graalvm.org/truffle/javadoc/com/oracle/truffle/api/instrumentation/TruffleInstrument.html#onFinalize-com.oracle.truffle.api.instrumentation.TruffleInstrument.Env-) that can be overridden to be notified about closing of Engine, while still having access to other instruments.
* Deprecated `TraceASTJSON` option and related APIs.

## Version 0.33

* This release contains major changes to the instrumentation framework.
	* Deprecated @[Instrumentable](http://www.graalvm.org/truffle/javadoc/com/oracle/truffle/api/instrumentation/Instrumentable.html) and replaced it with [InstrumentableNode](http://www.graalvm.org/truffle/javadoc/com/oracle/truffle/api/instrumentation/InstrumentableNode.html). Please see [InstrumentableNode](http://www.graalvm.org/truffle/javadoc/com/oracle/truffle/api/instrumentation/InstrumentableNode.html) on how to specify instrumentable nodes in 0.32.
	* Added @[GenerateWrapper](http://www.graalvm.org/truffle/javadoc/com/oracle/truffle/api/instrumentation/GenerateWrapper.html) for automatic wrapper generation.
	* Added a [standard expression tag](http://www.graalvm.org/truffle/javadoc/com/oracle/truffle/api/instrumentation/StandardTags.ExpressionTag.html), that allows languages to expose expressions for tools to use.
	* Added the ability to listen to [input values](http://www.graalvm.org/truffle/javadoc/com/oracle/truffle/api/instrumentation/ExecutionEventNode.html#onInputValue-com.oracle.truffle.api.frame.VirtualFrame-com.oracle.truffle.api.instrumentation.EventContext-int-java.lang.Object-) of instrumentable child nodes by specifying [input filters](http://www.graalvm.org/truffle/javadoc/com/oracle/truffle/api/instrumentation/Instrumenter.html#attachExecutionEventFactory-com.oracle.truffle.api.instrumentation.SourceSectionFilter-com.oracle.truffle.api.instrumentation.SourceSectionFilter-T-).
	* Added the the ability to [save](http://www.graalvm.org/truffle/javadoc/com/oracle/truffle/api/instrumentation/ExecutionEventNode.html#saveInputValue-com.oracle.truffle.api.frame.VirtualFrame-int-java.lang.Object-) and [load](http://www.graalvm.org/truffle/javadoc/com/oracle/truffle/api/instrumentation/ExecutionEventNode.html#getSavedInputValues-com.oracle.truffle.api.frame.VirtualFrame-) instrumentable child input values in ExecutionEventNode subclasses.
	* Renamed Instrumenter#attachListener/Factory to Instrumenter#attachExecutionEventListener/Factory. (jackpot rule available)
	* Automatic instrumentation [wrapper generation](http://www.graalvm.org/truffle/javadoc/com/oracle/truffle/api/instrumentation/GenerateWrpper.html) now delegates non execute abstract methods to the delegate node.
	* Added a [Tag](http://www.graalvm.org/truffle/javadoc/com/oracle/truffle/api/instrumentation/Tag.html) base class now required to be used by all tags.
	* Added [tag identifiers](http://www.graalvm.org/truffle/javadoc/com/oracle/truffle/api/instrumentation/Tag.Identifier.html) to allow the [lookup](http://www.graalvm.org/truffle/javadoc/com/oracle/truffle/api/instrumentation/Tag.html#findProvidedTag-com.oracle.truffle.api.nodes.LanguageInfo-java.lang.String-) of language specific tags in tools without compile time dependency to the languguage.
	* Added assertions to verify that instrumentable nodes that are annotated with a standard tag return a source section if their root node returns a source section.
	* Added assertions to verify that execution events always return interop values.
	* Added the ability for instrumentable nodes to a expose a [node object](http://www.graalvm.org/truffle/javadoc/com/oracle/truffle/api//instrumentation/InstrumentableNode.html#getNodeObject--). This object is intended to contain language specific properties of the node.
* Added expression-stepping into debugger APIs. To support debugging of both statements and expressions, following changes were made:
	* Added [SourceElement](http://www.graalvm.org/truffle/javadoc/com/oracle/truffle/api/debug/SourceElement.html) enum to provide a list of source syntax elements known to the debugger.
	* Added [StepConfig](http://www.graalvm.org/truffle/javadoc/com/oracle/truffle/api/debug/StepConfig.html) class to represent a debugger step configuration.
	* Added [Debugger.startSession()](http://www.graalvm.org/truffle/javadoc/com/oracle/truffle/api/debug/Debugger.html#startSession-com.oracle.truffle.api.debug.SuspendedCallback-com.oracle.truffle.api.debug.SourceElement...-) accepting a list of source elments to enable stepping on them.
	* Added [Breakpoint.Builder.sourceElements](http://www.graalvm.org/truffle/javadoc/com/oracle/truffle/api/debug/Breakpoint.Builder.html#sourceElements-com.oracle.truffle.api.debug.SourceElement...-) to specify which source elements will the breakpoint adhere to.
	* Added [SuspendedEvent.getInputValues](http://www.graalvm.org/truffle/javadoc/com/oracle/truffle/api/debug/SuspendedEvent.html#getInputValues--) to get possible input values of the current source element.
	* Removed deprecated methods on [SuspendedEvent](http://www.graalvm.org/truffle/javadoc/com/oracle/truffle/api/debug/SuspendedEvent.html).
* Added column filters on [SourceSectionFilter.Builder](http://www.graalvm.org/truffle/javadoc/com/oracle/truffle/api/instrumentation/SourceSectionFilter.Builder.html) and [Breakpoint.Builder](http://www.graalvm.org/truffle/javadoc/com/oracle/truffle/api/debug/Breakpoint.Builder.html).
* Added [Instrumenter.attachExecuteSourceListener](http://www.graalvm.org/truffle/javadoc/com/oracle/truffle/api/instrumentation/Instrumenter.html#attachExecuteSourceListener-com.oracle.truffle.api.instrumentation.SourceFilter-T-boolean-) to be able to [listen](http://www.graalvm.org/truffle/javadoc/com/oracle/truffle/api/instrumentation/ExecuteSourceListener.html) on [source execution events](http://www.graalvm.org/truffle/javadoc/javadoc/com/oracle/truffle/api/instrumentation/ExecuteSourceEvent.html).
* Added [InstrumentableNode.findNearestNodeAt](http://www.graalvm.org/truffle/javadoc/com/oracle/truffle/api/instrumentation/InstrumentableNode.html#findNearestNodeAt-int-java.util.Set-) to be able to find the nearest tagged node to the given source character index. This is used to auto-correct breakpoint locations.
* Added [Breakpoint.ResolveListener](http://www.graalvm.org/truffle/javadoc/com/oracle/truffle/api/debug/Breakpoint.ResolveListener.html) to listen on breakpoint location resolution. Breakpoints are now resolved after the source is to be executed for the first time and breakpoint location is adjusted to match the nearest instrumentable node.
* Added new DSL annotation @[Executed](http://www.graalvm.org/truffle/javadoc/com/oracle/truffle/api/dsl/Executed.html) that allows to manually specify executed node fields.
* The Truffle Node traversal order was slightly changed to always respect field declaration order (super class before sub class).
* The [Assumption](http://www.graalvm.org/truffle/javadoc/com/oracle/truffle/api/Assumption.html) interface has an additional override for the `invalidate` method to provide a message for debugging purposes.
* Deprecated `KeyInfo.Builder`. Use bitwise constants in the KeyInfo class instead. Introduced new flag KeyInfo.INSERTABLE to indicate that a key can be inserted at a particular location, but it does not yet exist.
* Deprecated `TruffleLanguage#getLanguageGlobal`, implement [top scopes](http://www.graalvm.org/truffle/javadoc/com/oracle/truffle/api/instrumentation/TruffleInstrument.Env.html#findTopScopes-java.lang.String-) instead.
* Deprecated `TruffleLanguage#findExportedSymbol`, use the [polyglot bindings](http://www.graalvm.org/truffle/javadoc/com/oracle/truffle/api/TruffleLanguage.Env.html#getPolyglotBindings--) TruffleLanguage.Env for exporting symbols into the polyglot scope explicitely. The polyglot scope no longer supports implicit exports, they should be exposed using [top scopes](http://www.graalvm.org/truffle/javadoc/com/oracle/truffle/api/instrumentation/TruffleInstrument.Env.html#findTopScopes-java.lang.String-) instead.
* Remove deprecated `TruffleInstrument#describeOptions` and TruffleLanguage#describeOptions
* Remove deprecated `TruffleLanguage.Env#lookupSymbol` without replacement.
* Remove deprecated `TruffleLanguage.Env#importSymbols`, use the polyglot bindings instead.
* Removed deprecated APIs and public debug classes in truffle.api.object and truffle.object packages, respectively.
* Removed internal truffle.object package from javadoc.
* Added the compiler directive [castExact](http://www.graalvm.org/truffle/javadoc/com/oracle/truffle/api/CompilerDirectives.html#castExact-java.lang.Object-java.lang.Class-).
* Added skipped exception types: `IndexOutOfBoundsException`, `BufferOverflowException`, and `BufferUnderflowException`.
* Introduced support for the experimental automated monomorphization feature:
    * The [Node.reportPolymorphicSpecialize](http://www.graalvm.org/truffle/javadoc/com/oracle/truffle/api/nodes/Node.html#reportPolymorphicSpecialize) method which notifies the runtime that a node has specialized to a more polymorphic state.
    * The [ReportPolymorphism](http://www.graalvm.org/truffle/javadoc/com/oracle/truffle/api/dsl/ReportPolymorphism.html) and [ReportPolymorphism.Exclude](http://www.graalvm.org/truffle/javadoc/com/oracle/truffle/api/dsl/ReportPolymorphism.Exclude.html) annotations which the DSL uses to generate (or not generate) calls to [Node.reportPolymorphicSpecialize](http://www.graalvm.org/truffle/javadoc/com/oracle/truffle/api/nodes/Node.html#reportPolymorphicSpecialize--).
* Added `TruffleException.getSourceLocation()` for syntax errors which don't have a `Node`.
* Changed member lookup on `Class` host objects (as obtained by e.g. `obj.getClass()`) to expose `Class` instance members, while `TruffleLanguage.Env.lookupHostSymbol(String)` returns a companion object providing the static members of the class and serving as a constructor.



## Version 0.32

* Added [SuspendAnchor](http://www.graalvm.org/truffle/javadoc/com/oracle/truffle/api/debug/SuspendAnchor.html) enum class that describes where, within a guest language source section, the suspend position is and [Breakpoint.Builder.suspendAnchor()](http://www.graalvm.org/truffle/javadoc/com/oracle/truffle/api/debug/Breakpoint.Builder.html#suspendAnchor-com.oracle.truffle.api.debug.SuspendAnchor-) to be able to break before or after the source section.
* Deprecated `SuspendedEvent.isHaltedBefore()`, [SuspendedEvent.getSuspendAnchor()](http://www.graalvm.org/truffle/javadoc/com/oracle/truffle/api/debug/SuspendedEvent.html#getSuspendAnchor--) is to be used instead.
* Added new interop message [REMOVE](http://www.graalvm.org/truffle/javadoc/com/oracle/truffle/api/interop/Message.html#REMOVE) with the appropriate foreign access methods [ForeignAccess.sendRemove](http://www.graalvm.org/truffle/javadoc/com/oracle/truffle/api/interop/ForeignAccess.html#sendRemove-com.oracle.truffle.api.nodes.Node-com.oracle.truffle.api.interop.TruffleObject-java.lang.Object-) and [KeyInfo.isRemovable flag](http://www.graalvm.org/truffle/javadoc/com/oracle/truffle/api/interop/KeyInfo.html#isRemovable-int-).
* Added [SourceFilter](http://www.graalvm.org/truffle/javadoc/com/oracle/truffle/api/instrumentation/SourceFilter.html) for source-only based filtering in instrumentation.
* Changed semantics of [UnexpectedResultException](http://www.graalvm.org/truffle/javadoc/com/oracle/truffle/api/nodes/UnexpectedResultException.html) when used in [Specialization#rewriteOn](http://www.graalvm.org/truffle/javadoc/com/oracle/truffle/api/dsl/Specialization.html#rewriteOn--) to indicate that a result is already available and no other specialization methods need to be invoked in Truffle DSL.

## Version 0.31

* Removed deprecated `com.oracle.truffle.api.source.LineLocation` class.
* Added `RootNode#isCaptureFramesForTrace()` to allow subclasses to configure capturing of frames in `TruffleException` instances and `TruffleStackTraceElement#getFrame()` to access the captured frames.
* [MaterializedFrame](http://www.graalvm.org/truffle/javadoc/com/oracle/truffle/api/frame/MaterializedFrame.html) changed to extend [VirtualFrame](http://www.graalvm.org/truffle/javadoc/com/oracle/truffle/api/frame/VirtualFrame.html), to be able to call methods taking `VirtualFrame` from behind Truffle boundary.
* Added [ExecutableNode](http://www.graalvm.org/truffle/javadoc/com/oracle/truffle/api/nodes/ExecutableNode.html), [TruffleLanguage.parse(InlineParsingRequest)](http://www.graalvm.org/truffle/javadoc/com/oracle/truffle/api/TruffleLanguage.html#parse-com.oracle.truffle.api.TruffleLanguage.InlineParsingRequest-) and [TruffleInstrument.Env.parseInline](http://www.graalvm.org/truffle/javadoc/com/oracle/truffle/api/instrumentation/TruffleInstrument.Env.html#parseInline-com.oracle.truffle.api.source.Source-com.oracle.truffle.api.nodes.Node-com.oracle.truffle.api.frame.MaterializedFrame-) to parse an inline code snippet at the provided location and produce an AST fragment that can be executed using frames valid at the provided location. `ParsingRequest.getLocation()` and `ParsingRequest.getFrame()` methods were deprecated in favor of `InlineParsingRequest`, `EventContext.parseInContext()` was deprecated in favor of `TruffleInstrument.Env.parseInline()`.
* [RootNode](http://www.graalvm.org/truffle/javadoc/com/oracle/truffle/api/nodes/RootNode.html) now extends [ExecutableNode](http://www.graalvm.org/truffle/javadoc/com/oracle/truffle/api/nodes/ExecutableNode.html).
* Removed deprecated methods `TruffleLanguage.parse(Source, Node, String...)` and `TruffleLanguage.evalInContext(Source, Node, MaterializedFrame)` and constructor `RootNode(Class, SourceSection, FrameDescriptor)`.
* Java Interop now wraps exceptions thrown by Java method invocations in host exceptions.
* Added [JavaInterop.isHostException](http://www.graalvm.org/truffle/javadoc/com/oracle/truffle/api/interop/java/JavaInterop.html#isHostException-java.lang.Throwable-) and [JavaInterop.asHostException](http://www.graalvm.org/truffle/javadoc/com/oracle/truffle/api/interop/java/JavaInterop.html#asHostException-java.lang.Throwable-) to identify and unwrap host exceptions, respectively.
* Added support for `TruffleLanguage` context pre-initialization in the native image. To support context pre-initialization a language has to implement the [patchContext](http://www.graalvm.org/truffle/javadoc/com/oracle/truffle/api/TruffleLanguage#patchContext-C-com.oracle.truffle.api.TruffleLanguage.Env-) method.
* The profiler infrastructure (`CPUSampler`, `CPUTracer` and `MemoryTracer`) moved to a new tools suite.
* Added [LanguageInfo.isInternal](http://www.graalvm.org/truffle/javadoc/com/oracle/truffle/api/nodes/LanguageInfo.html#isInternal--)
* Removed special Java interop support for `java.util.Map`.
* Added a mechanism to unwind execution nodes in instrumentation by [EventContext.createUnwind](http://www.graalvm.org/truffle/javadoc/com/oracle/truffle/api/instrumentation/EventContext.html#createUnwind-java.lang.Object-), [ExecutionEventListener.onUnwind](http://www.graalvm.org/truffle/javadoc/com/oracle/truffle/api/instrumentation/ExecutionEventListener.html#onUnwind-com.oracle.truffle.api.instrumentation.EventContext-com.oracle.truffle.api.frame.VirtualFrame-java.lang.Object-), [ExecutionEventNode.onUnwind](http://www.graalvm.org/truffle/javadoc/com/oracle/truffle/api/instrumentation/ExecutionEventNode.html#onUnwind-com.oracle.truffle.api.frame.VirtualFrame-java.lang.Object-) and [ProbeNode.onReturnExceptionalOrUnwind](http://www.graalvm.org/truffle/javadoc/com/oracle/truffle/api/instrumentation/ProbeNode.html#onReturnExceptionalOrUnwind-com.oracle.truffle.api.frame.VirtualFrame-java.lang.Throwable-boolean-). [ProbeNode.UNWIND_ACTION_REENTER](http://www.graalvm.org/truffle/javadoc/com/oracle/truffle/api/instrumentation/ProbeNode.html#UNWIND_ACTION_REENTER) constant added.
* Deprecated `ProbeNode.onReturnExceptional()` in favor of `ProbeNode.onReturnExceptionalOrUnwind()`.
* The wrapper node specification has changed, see [ProbeNode](http://www.graalvm.org/truffle/javadoc/com/oracle/truffle/api/instrumentation/ProbeNode.html). If the annotation processor is used (`@Instrumentable` annotation) then just a recompile is required. Manually written wrappers need to be updated.
* Added [SuspendedEvent.prepareUnwindFrame](http://www.graalvm.org/truffle/javadoc/com/oracle/truffle/api/debug/SuspendedEvent.html#prepareUnwindFrame-com.oracle.truffle.api.debug.DebugStackFrame-) to unwind frame(s) during debugging.
* Added [DebuggerTester](http://www.graalvm.org/truffle/javadoc/com/oracle/truffle/api/debug/DebuggerTester.html#DebuggerTester-org.graalvm.polyglot.Context.Builder-) constructor that takes `Context.Builder`.
* Removed deprecated [DebuggerTester](http://www.graalvm.org/truffle/javadoc/com/oracle/truffle/api/debug/DebuggerTester.html) constructor that takes the legacy `PolyglotEngine.Builder`.
* Removed deprecated methods in `JavaInterop`: `isNull`, `isArray`, `isBoxed`, `unbox`, `getKeyInfo`.
* Disallowed `null` as `FrameSlot` identifier.
* Removed deprecated `FrameSlot` constructor and `FrameDescriptor.create` methods.
* Changed the behavior of exception handling (TruffleException) to capture stack frames lazily

## Version 0.30

* Truffle languages are being [finalized](http://www.graalvm.org/truffle/javadoc/com/oracle/truffle/api/TruffleLanguage##finalizeContext-C-) before disposal. This allows languages to run code with all languages still in a valid state. It is no longer allowed to access other languages during language disposal.
* Truffle languages can now declare dependent languages. This allows to take influence on the disposal order.
* All classes of the [com.oracle.truffle.api.metadata](http://www.graalvm.org/truffle/javadoc/com/oracle/truffle/api/metadata/package-summary.html) package were deprecated. As a replacement use [Scope](http://www.graalvm.org/truffle/javadoc/com/oracle/truffle/api/Scope.html), [TruffleLanguage.findLocalScopes](http://www.graalvm.org/truffle/javadoc/com/oracle/truffle/api/TruffleLanguage.html#findLocalScopes-C-com.oracle.truffle.api.nodes.Node-com.oracle.truffle.api.frame.Frame-) and [TruffleInstrument.Env.findLocalScopes](http://www.graalvm.org/truffle/javadoc/com/oracle/truffle/api/instrumentation/TruffleInstrument.Env.html#findLocalScopes-com.oracle.truffle.api.nodes.Node-com.oracle.truffle.api.frame.Frame-) instead.
* Added the ability to access [top scopes](http://www.graalvm.org/truffle/javadoc/com/oracle/truffle/api/instrumentation/TruffleInstrument.Env.html#findTopScopes-java.lang.String-) of languages and [exported symbols](http://www.graalvm.org/truffle/javadoc/com/oracle/truffle/api/instrumentation/TruffleInstrument.Env.html#getExportedSymbols--) of the polyglot scope using the instrumentation API.
* Added the ability to access [top scopes](http://www.graalvm.org/truffle/javadoc/com/oracle/truffle/api/debug/DebuggerSession.html#getTopScope-java.lang.String-) and [exported symbols](http://www.graalvm.org/truffle/javadoc/com/oracle/truffle/api/debug/DebuggerSession.html#getExportedSymbols--) using the debugger API.
* Added the [and](graal/truffle/javadoc/com/oracle/truffle/api/instrumentation/SourceSectionFilter.Builder.html#and-com.oracle.truffle.api.instrumentation.SourceSectionFilter-) method to the [SourceSectionFilter Builder](http://www.graalvm.org/truffle/javadoc/com/oracle/truffle/api/instrumentation/SourceSectionFilter.Builder.html) which allows composing filters.
* Added the new profiler infrastructure, including the [CPU sampler](http://www.graalvm.org/truffle/javadoc/com/oracle/truffle/tools/profiler/CPUSampler.html), [CPU tracer](http://www.graalvm.org/truffle/javadoc/com/oracle/truffle/tools/profiler/CPUTracer.html) and an experimental [Memory tracer](http://www.graalvm.org/truffle/javadoc/com/oracle/truffle/tools/profiler/MemoryTracer.html).
* Added a new [TCK SPI](https://github.com/graalvm/graal/blob/master/truffle/docs/TCK.md) based on the org.graalvm.polyglot API to test a language inter-operability. To test the language inter-operability implement the [LanguageProvider](http://www.graalvm.org/truffle/javadoc/org/graalvm/polyglot/tck/LanguageProvider.html).
* Removed all deprecated API in com.oracle.truffle.api.dsl.
* New interop messages [HAS_KEYS](http://www.graalvm.org/truffle/javadoc/com/oracle/truffle/api/interop/Message.html#HAS_KEYS) and [IS_INSTANTIABLE](http://www.graalvm.org/truffle/javadoc/com/oracle/truffle/api/interop/Message.html#IS_INSTANTIABLE) added, with the appropriate foreign access methods [ForeignAccess.sendHasKeys](http://www.graalvm.org/truffle/javadoc/com/oracle/truffle/api/interop/ForeignAccess.html#sendHasKeys-com.oracle.truffle.api.nodes.Node-com.oracle.truffle.api.interop.TruffleObject-) and [ForeignAccess.sendIsInstantiable](http://www.graalvm.org/truffle/javadoc/com/oracle/truffle/api/interop/ForeignAccess.html#sendIsInstantiable-com.oracle.truffle.api.nodes.Node-com.oracle.truffle.api.interop.TruffleObject-).
* New interop foreign access factory [ForeignAccess.StandardFactory](http://www.graalvm.org/truffle/javadoc/com/oracle/truffle/api/interop/ForeignAccess.StandardFactory.html) replaces the version-specific factories, the deprecated ForeignAccess.Factory10 and ForeignAccess.Factory18 were removed, ForeignAccess.Factory26 was deprecated.
* [@MessageResolution](http://www.graalvm.org/truffle/javadoc/com/oracle/truffle/api/interop/MessageResolution.html) automatically applies default value to boolean HAS/IS messages depending on presence of message handlers of corresponding messages.
* Added instrumentation API for listening on contexts and threads changes: [Instrumenter.attachContextsListener](http://www.graalvm.org/truffle/javadoc/com/oracle/truffle/api/instrumentation/Instrumenter.html#attachContextsListener-T-boolean-), [ContextsListener](http://www.graalvm.org/truffle/javadoc/com/oracle/truffle/api/instrumentation/ContextsListener.html), [Instrumenter.attachThreadsListener](http://www.graalvm.org/truffle/javadoc/com/oracle/truffle/api/instrumentation/Instrumenter.html#attachThreadsListener-T-boolean-) and [ThreadsListener](http://www.graalvm.org/truffle/javadoc/com/oracle/truffle/api/instrumentation/ThreadsListener.html).
* Added debugger representation of a context [DebugContext](http://www.graalvm.org/truffle/javadoc/com/oracle/truffle/api/debug/DebugContext.html) and API for listening on contexts and threads changes: [DebuggerSession.setContextsListener](http://www.graalvm.org/truffle/javadoc/com/oracle/truffle/api/debug/DebuggerSession.html#setContextsListener-com.oracle.truffle.api.debug.DebugContextsListener-boolean-), [DebugContextsListener](http://www.graalvm.org/truffle/javadoc/com/oracle/truffle/api/debug/DebugContextsListener.html), [DebuggerSession.setThreadsListener](http://www.graalvm.org/truffle/javadoc/com/oracle/truffle/api/debug/DebuggerSession.html#setThreadsListener-com.oracle.truffle.api.debug.DebugThreadsListener-boolean-) and [DebugThreadsListener](http://www.graalvm.org/truffle/javadoc/com/oracle/truffle/api/debug/DebugThreadsListener.html).
* Added [TruffleContext.getParent](http://www.graalvm.org/truffle/javadoc/com/oracle/truffle/api/TruffleContext.html#getParent--) to provide the hierarchy of inner contexts.
* Added [TruffleLanguage.Env.getContext](http://www.graalvm.org/truffle/javadoc/com/oracle/truffle/api/TruffleLanguage.Env.html#getContext--) for use by language implementations to obtain the environment's polyglot context.

## Version 0.29

* [SourceSectionFilter.Builder.includeInternal](http://www.graalvm.org/truffle/javadoc/com/oracle/truffle/api/instrumentation/SourceSectionFilter.Builder.html#includeInternal-boolean-) added to be able to exclude internal code from instrumentation.
* Debugger step filtering is extended with [include of internal code](http://www.graalvm.org/truffle/javadoc/com/oracle/truffle/api/debug/SuspensionFilter.Builder.html#includeInternal-boolean-) and [source filter](http://www.graalvm.org/truffle/javadoc/com/oracle/truffle/api/debug/SuspensionFilter.Builder.html#sourceIs-java.util.function.Predicate-). By default, debugger now does not step into internal code, unless a step filter that is set to include internal code is applied.
* [DebugScope.getSourceSection](http://www.graalvm.org/truffle/javadoc/com/oracle/truffle/api/debug/DebugScope.html#getSourceSection--) added to provide source section of a scope.

## Version 0.28
4-Oct-2017

* Truffle languages may support [access](http://www.graalvm.org/truffle/javadoc/com/oracle/truffle/api/TruffleLanguage.html#isThreadAccessAllowed-java.lang.Thread-boolean-) to contexts from multiple threads at the same time. By default the language supports only single-threaded access.
* Languages now need to use the language environment to [create](http://www.graalvm.org/truffle/javadoc/com/oracle/truffle/api/TruffleLanguage.Env.html#createThread-java.lang.Runnable-) new threads for a context. Creating Threads using the java.lang.Thread constructor is no longer allowed and will be blocked in the next release.
* Added `JavaInterop.isJavaObject(Object)` method overload.
* Deprecated helper methods in `JavaInterop`: `isNull`, `isArray`, `isBoxed`, `unbox`, `getKeyInfo`. [ForeignAccess](http://www.graalvm.org/truffle/javadoc/com/oracle/truffle/api/interop/ForeignAccess.html) already provides equivalent methods: `sendIsNull`, `sendIsArray`, `sendIsBoxed`, `sendUnbox`, `sendKeyInfo`, respectively.
* Deprecated all String based API in Source and SourceSection and replaced it with CharSequence based APIs. Automated migration with Jackpot rules is available (run `mx jackpot --apply`).
* Added [Source.Builder.language](http://www.graalvm.org/truffle/javadoc/com/oracle/truffle/api/source/Source.Builder.html#language-java.lang.String-) and [Source.getLanguage](http://www.graalvm.org/truffle/javadoc/com/oracle/truffle/api/source/Source.html#getLanguage--) to be able to set/get source langauge in addition to MIME type.
* Added the [inCompilationRoot](http://www.graalvm.org/truffle/javadoc/com/oracle/truffle/api/CompilerDirectives.html#inCompilationRoot--) compiler directive.
* Deprecated TruffleBoundary#throwsControlFlowException and introduced TruffleBoundary#transferToInterpreterOnException.

## Version 0.27
16-Aug-2017

* The Truffle API now depends on the Graal SDK jar to also be on the classpath.
* Added an implementation of org.graalvm.polyglot API in Truffle.
* API classes in com.oracle.truffe.api.vm package will soon be deprecated. Use the org.graalvm.polyglot API instead.
* Added [SourceSectionFilter.Builder](http://www.graalvm.org/truffle/javadoc/com/oracle/truffle/api/instrumentation/SourceSectionFilter.Builderhtml).`rootNameIs(Predicate<String>)` to filter for source sections based on the name of the RootNode.
* Added [AllocationReporter](http://www.graalvm.org/truffle/javadoc/com/oracle/truffle/api/instrumentation/AllocationReporter.html) as a service for guest languages to report allocation of guest language values.
* Added [Instrumenter.attachAllocationListener](http://www.graalvm.org/truffle/javadoc/com/oracle/truffle/api/instrumentation/Instrumenter.html#attachAllocationListener-com.oracle.truffle.api.instrumentation.AllocationEventFilter-T-), [AllocationEventFilter](http://www.graalvm.org/truffle/javadoc/com/oracle/truffle/api/instrumentation/AllocationEventFilter.html), [AllocationListener](http://www.graalvm.org/truffle/javadoc/com/oracle/truffle/api/instrumentation/AllocationListener.html) and [AllocationEvent](http://www.graalvm.org/truffle/javadoc/com/oracle/truffle/api/instrumentation/AllocationEvent.html) for profilers to be able to track creation and size of guest language values.
* Added [RootNode.getCurrentContext](http://www.graalvm.org/truffle/javadoc/com/oracle/truffle/api/nodes/RootNode.html), [TruffleLanguage.getCurrentLanguage(Class)](http://www.graalvm.org/truffle/javadoc/com/oracle/truffle/api/TruffleLanguage.html), [TruffleLanguage.getCurrentContext(Class)](http://www.graalvm.org/truffle/javadoc/com/oracle/truffle/api/TruffleLanguage.html) to allow static lookups of the language and context.
* Added an id property to [TruffleLanguage.Registration](http://www.graalvm.org/truffle/javadoc/com/oracle/truffle/api/TruffleLanguage.Registration#id) to specify a unique identifier for each language. If not specified getName().toLowerCase() will be used. The registration id will be mandatory in future releases.
* Added an internal property to [TruffleLanguage.Registration](http://www.graalvm.org/truffle/javadoc/com/oracle/truffle/api/TruffleLanguage.Registration#internal) to specify whether a language is intended for internal use only. For example the Truffle Native Function Interface is a language that should be used from other languages only.
* Added an internal property to [TruffleInstrument.Registration](http://www.graalvm.org/truffle/javadoc/com/oracle/truffle/api/instrumentation/TruffleInstrument.Registration#internal) to specify whether a internal is intended for internal use by other instruments or languages only.
* Added the ability to describe options for languages and instruments using [TruffleLanguage.getOptionDescriptors()](http://www.graalvm.org/truffle/javadoc/com/oracle/truffle/api/TruffleLanguage.html) and [TruffleInstrument.getOptionDescriptors](http://www.graalvm.org/truffle/javadoc/com/oracle/truffle/api/instrumentation/TruffleInstrument.html). User provided options are available to the language using TruffleLanguage.Env.getOptions() and TruffleInstrument.Env.getOptions().
* Added JavaInterop.isJavaObject(TruffleObject) and JavaInterop.asJavaObject(TruffleObject) to check and convert back to host language object from a TruffleObject.
* Added [TruffleException](http://www.graalvm.org/truffle/javadoc/com/oracle/truffle/api/TruffleException.html) to allow languages to throw standardized error information.
* [Guest language stack traces](http://www.graalvm.org/truffle/javadoc/com/oracle/truffle/api/TruffleStackTraceElement.html) are now collected automatically for each exception thrown and passed through a CallTarget.
* Added RootNode.isInternal to indicate if a RootNode is considered internal and should not be shown to the guest language programmer.
* Added TruffleLanguage.lookupSymbol to be implemented by languages to support language agnostic lookups in the top-most scope.
* Added TruffleLanguage.Env.getApplicationArguments() to access application arguments specified by the user.
* Added [@Option](http://www.graalvm.org/truffle/javadoc/com/oracle/truffle/api/Option.html) annotation to allow simple declaration of options in TruffleLanguage or TruffleInstrument subclasses.
* Added [TruffleLanguage.RunWithPolyglotRule](http://www.graalvm.org/truffle/javadoc/com/oracle/truffle/tck/TruffleRunner.RunWithPolyglotRule.html) JUnit rule to allow running unit tests in the context of a polyglot engine.
* Added implementationName property to [TruffleLanguage.Registration](http://www.graalvm.org/truffle/javadoc/com/oracle/truffle/api/TruffleLanguage.Registration#implementationName) to specify a human readable name of the language implementation name.
* Added TruffleLanguage.Env.lookupSymbol(String) to be used by other languages to support language lookups in their top-most scope.
* Added TruffleLanguage.Env.lookupHostSymbol(String) to be used by other languages to support language lookups from the host language.
* Added TruffleLanguage.Env.isHostLookupAllowed() to find out whether host lookup is generally allowed.
* Added Node#notifyInserted(Node) to notify the instrumentation framework about changes in the AST after the first execution.
* Added TruffleLanguage.Env.newContextBuilder() that allows guest languages to create inner language contexts/environments by returning TruffleContext instances.
* Added a concept of breakpoints shared accross sessions, associated with Debugger instance: [Debugger.install](http://www.graalvm.org/truffle/javadoc/com/oracle/truffle/api/debug/Debugger.html#install-com.oracle.truffle.api.debug.Breakpoint-), [Debugger.getBreakpoints](http://www.graalvm.org/truffle/javadoc/com/oracle/truffle/api/debug/Debugger.html#getBreakpoints--) and a possibility to listen on breakpoints changes: [Debugger.PROPERTY_BREAKPOINTS](http://www.graalvm.org/truffle/javadoc/com/oracle/truffle/api/debug/Debugger.html#PROPERTY_BREAKPOINTS), [Debugger.addPropertyChangeListener](http://www.graalvm.org/truffle/javadoc/com/oracle/truffle/api/debug/Debugger.html#addPropertyChangeListener-java.beans.PropertyChangeListener-) and [Debugger.removePropertyChangeListener](http://www.graalvm.org/truffle/javadoc/com/oracle/truffle/api/debug/Debugger.html#removePropertyChangeListener-java.beans.PropertyChangeListener-). [Breakpoint.isModifiable](http://www.graalvm.org/truffle/javadoc/com/oracle/truffle/api/debug/Breakpoint.html#isModifiable--) added to be able to distinguish the shared read-only copy of installed Breakpoints.
* [TruffleInstrument.Env.getLanguages()](http://www.graalvm.org/truffle/javadoc/com/oracle/truffle/api/instrumentation/TruffleInstrument.Env.html#getLanguages--) returns languages by their IDs instead of MIME types when the new polyglot API is used.
* Deprecated [ExactMath.addExact(int, int)](http://www.graalvm.org/truffle/javadoc/com/oracle/truffle/api/ExactMath.html#addExact-int-int-), [ExactMath.addExact(long, long)](http://www.graalvm.org/truffle/javadoc/com/oracle/truffle/api/ExactMath.html#addExact-long-long-), [ExactMath.subtractExact(int, int)](http://www.graalvm.org/truffle/javadoc/com/oracle/truffle/api/ExactMath.html#subtractExact-int-int-), [ExactMath.subtractExact(long, long)](http://www.graalvm.org/truffle/javadoc/com/oracle/truffle/api/ExactMath.html#subtractExact-long-long-), [ExactMath.multiplyExact(int, int)](http://www.graalvm.org/truffle/javadoc/com/oracle/truffle/api/ExactMath.html#multiplyExact-int-int-), [ExactMath.multiplyExact(long, long)](http://www.graalvm.org/truffle/javadoc/com/oracle/truffle/api/ExactMath.html#multiplyExact-long-long-). Users can replace these with java.lang.Math utilities of same method names.

## Version 0.26
18-May-2017

* Language can provide additional services and instruments can [look them up](http://www.graalvm.org/truffle/javadoc/com/oracle/truffle/api/instrumentation/TruffleInstrument.Env.html#lookup).
* Renamed `DebugValue.isWriteable` to [DebugValue.isWritable](http://www.graalvm.org/truffle/javadoc/com/oracle/truffle/api/debug/DebugValue.html#isWritable--) to fix spelling.
* [Breakpoint.setCondition](http://www.graalvm.org/truffle/javadoc/com/oracle/truffle/api/debug/Breakpoint.html#setCondition-java.lang.String-) does not throw the IOException any more.
* Added new message [Message.KEY_INFO](http://www.graalvm.org/truffle/javadoc/com/oracle/truffle/api/interop/Message.html#KEY_INFO), and an argument to [Message.KEYS](http://www.graalvm.org/truffle/javadoc/com/oracle/truffle/api/interop/Message.html#KEYS) specifying whether internal keys should be provided. The appropriate foreign access [ForeignAccess.sendKeyInfo](http://www.graalvm.org/truffle/javadoc/com/oracle/truffle/api/interop/ForeignAccess.html#sendKeyInfo-com.oracle.truffle.api.nodes.Node-com.oracle.truffle.api.interop.TruffleObject-java.lang.Object-), [ForeignAccess.sendKeys](http://www.graalvm.org/truffle/javadoc/com/oracle/truffle/api/interop/ForeignAccess.html#sendKeys-com.oracle.truffle.api.nodes.Node-com.oracle.truffle.api.interop.TruffleObject-boolean-) and a new factory [ForeignAccess.Factory26](http://www.graalvm.org/truffle/javadoc/com/oracle/truffle/api/interop/ForeignAccess.Factory26.html).
* A new [KeyInfo](http://www.graalvm.org/truffle/javadoc/com/oracle/truffle/api/interop/KeyInfo.html) utility class added to help with dealing with bit flags.
* Added new Java interop utility methods: [JavaInterop.getKeyInfo](http://www.graalvm.org/truffle/javadoc/com/oracle/truffle/api/interop/java/JavaInterop.html#getKeyInfo-com.oracle.truffle.api.interop.TruffleObject-java.lang.Object-) and [JavaInterop.getMapView](http://www.graalvm.org/truffle/javadoc/com/oracle/truffle/api/interop/java/JavaInterop.html#getMapView-java.util.Map-boolean-).
* Added [metadata](http://www.graalvm.org/truffle/javadoc/com/oracle/truffle/api/metadata/package-summary.html) package, intended for APIs related to guest language structure and consumed by tools.
* Added [ScopeProvider](http://www.graalvm.org/truffle/javadoc/com/oracle/truffle/api/metadata/ScopeProvider.html) to provide a hierarchy of scopes enclosing the given node. The scopes are expected to contain variables valid at the associated node.
* Added [Scope](http://www.graalvm.org/truffle/javadoc/com/oracle/truffle/api/metadata/Scope.html) for instruments to get a list of scopes enclosing the given node. The scopes contain variables valid at the provided node.
* Added [DebugScope](http://www.graalvm.org/truffle/javadoc/com/oracle/truffle/api/debug/DebugScope.html), [DebugStackFrame.getScope](http://www.graalvm.org/truffle/javadoc/com/oracle/truffle/api/debug/DebugStackFrame.html#getScope--) and [DebugValue.getScope](http://www.graalvm.org/truffle/javadoc/com/oracle/truffle/api/debug/DebugValue.html#getScope--) to allow debuggers to retrieve the scope information and associated variables.
* Deprecated [DebugStackFrame.iterator](http://www.graalvm.org/truffle/javadoc/com/oracle/truffle/api/debug/DebugStackFrame.html) and [DebugStackFrame.getValue](http://www.graalvm.org/truffle/javadoc/com/oracle/truffle/api/debug/DebugStackFrame.html), [DebugStackFrame.getScope](http://www.graalvm.org/truffle/javadoc/com/oracle/truffle/api/debug/DebugStackFrame.html#getScope--) is to be used instead.
* Added [Cached.dimensions()](http://www.graalvm.org/truffle/javadoc/com/oracle/truffle/api/dsl/Cached.html) to specify compilation finalness of cached arrays.
* [SuspendedEvent.prepareStepOut](http://www.graalvm.org/truffle/javadoc/com/oracle/truffle/api/debug/SuspendedEvent.html#prepareStepOut-int-) has a `stepCount` argument for consistency with other prepare methods. The no-argument method is deprecated.
* Multiple calls to `SuspendedEvent.prepare*()` methods accumulate the requests to create a composed action. This allows creation of debugging meta-actions.
* [JavaInterop.toJavaClass](http://www.graalvm.org/truffle/javadoc/com/oracle/truffle/api/interop/java/JavaInterop.html#toJavaClass) can find proper Java class for a wrapped object
* Added environment methods TruffleLanguage.Env.getLanguages(), TruffleLanguage.Env.getInstruments(), TruffleInstrument.Env.getLanguages(), TruffleInstrument.Env.getInstruments() that allows languages or instruments to inspect some basic information about other installed languages or instruments.
* Added lookup methods TruffleLanguage.Env.lookup(LanguageInfo, Class), TruffleLanguage.Env.lookup(InstrumentInfo, Class), TruffleInstrument.Env.lookup(LanguageInfo, Class) and TruffleInstrument.Env.lookup(InstrumentInfo, Class) that allows the exchange of services between instruments and languages.
* Added [EventContext.isLanguageContextInitialized](http://www.graalvm.org/truffle/javadoc/com/oracle/truffle/api/instrumentation/EventContext.html#isLanguageContextInitialized--) to be able to test language context initialization in instruments.
* Added [SuspensionFilter](http://www.graalvm.org/truffle/javadoc/com/oracle/truffle/api/debug/SuspensionFilter.html) class, [DebuggerSession.setSteppingFilter](http://www.graalvm.org/truffle/javadoc/com/oracle/truffle/api/debug/DebuggerSession.html#setSteppingFilter-com.oracle.truffle.api.debug.SuspensionFilter-) and [SuspendedEvent.isLanguageContextInitialized](http://www.graalvm.org/truffle/javadoc/com/oracle/truffle/api/debug/SuspendedEvent.html#isLanguageContextInitialized--) to be able to ignore language context initialization during debugging.

## Version 0.25
3-Apr-2017

* Added [Instrumenter.attachOutConsumer](http://www.graalvm.org/truffle/javadoc/com/oracle/truffle/api/instrumentation/Instrumenter.html#attachOutConsumer-T-) and [Instrumenter.attachErrConsumer](http://www.graalvm.org/truffle/javadoc/com/oracle/truffle/api/instrumentation/Instrumenter.html#attachErrConsumer-T-) to receive output from executions run in the associated PolyglotEngine.
* [JavaInterop.asTruffleObject](http://www.graalvm.org/truffle/javadoc/com/oracle/truffle/api/interop/java/JavaInterop.html#asTruffleObject-java.lang.Object-) lists methods as keys
* Deprecated `TypedObject` interface
* Added [PolyglotRuntime](http://www.graalvm.org/truffle/javadoc/com/oracle/truffle/api/vm/PolyglotRuntime.html) for global configuration and to allow engines share resources. The runtime of a PolyglotEngine can be configured using [PolyglotEngine](http://www.graalvm.org/truffle/javadoc/com/oracle/truffle/api/vm/PolyglotEngine.html)`.newBuilder().runtime(runtime).build()`.
* The `getInstruments()` method has been moved from the [PolyglotEngine](http://www.graalvm.org/truffle/javadoc/com/oracle/truffle/api/vm/PolyglotEngine.html) to [PolyglotRuntime](http://www.graalvm.org/truffle/javadoc/com/oracle/truffle/api/vm/PolyglotRuntime.html).
* [TruffleLanguage](http://www.graalvm.org/truffle/javadoc/com/oracle/truffle/api/TruffleLanguage.html) now requires a public default constructor instead of a singleton field named INSTANCE.
* [TruffleLanguage](http://www.graalvm.org/truffle/javadoc/com/oracle/truffle/api/TruffleLanguage.html) now requires a public no argument constructor instead of a singleton field named INSTANCE.
* The [TruffleLanguage](http://www.graalvm.org/truffle/javadoc/com/oracle/truffle/api/TruffleLanguage.html) instance can now be used to share code and assumptions between engine instances. See the TruffleLanguage javadoc for details.
* Added a new constructor to [RootNode](http://www.graalvm.org/truffle/javadoc/com/oracle/truffle/api/nodes/RootNode.html) with a [TruffleLanguage](http://www.graalvm.org/truffle/javadoc/com/oracle/truffle/api/TruffleLanguage.html) instance as argument. The current constructor was deprecated.  
* Added [RootNode.getLanguage(Class)](http://www.graalvm.org/truffle/javadoc/com/oracle/truffle/api/nodes/RootNode.html) to access the current language implementation instance.
* Added [RootNode.getLanguageInfo](http://www.graalvm.org/truffle/javadoc/com/oracle/truffle/api/nodes/RootNode.html) to access public information about the associated language.
* Added [TruffleLanguage.ContextReference](http://www.graalvm.org/truffle/javadoc/com/oracle/truffle/api/TruffleLanguage.html) class and [TruffleLanguage.getContextReference](http://www.graalvm.org/truffle/javadoc/com/oracle/truffle/api/TruffleLanguage.html).
* Added [Value.getMetaObject](http://www.graalvm.org/truffle/javadoc/com/oracle/truffle/api/vm/TruffleLanguage.html) and [Value.getSouceLocation](http://www.graalvm.org/truffle/javadoc/com/oracle/truffle/api/vm/TruffleLanguage.html)
* Deprecated [RootNode.getExecutionContext](http://www.graalvm.org/truffle/javadoc/com/oracle/truffle/api/nodes/RootNode.html)
* Deprecated [TruffleLanguage.createFindContextNode](http://www.graalvm.org/truffle/javadoc/com/oracle/truffle/api/TruffleLanguage.html) and [TruffleLanguage.findContext](http://www.graalvm.org/truffle/javadoc/com/oracle/truffle/api/TruffleLanguage.html).
* Deprecated [Node.getLanguage](http://www.graalvm.org/truffle/javadoc/com/oracle/truffle/api/nodes/Node.html).
* Deprecated [MessageResolution.language](http://www.graalvm.org/truffle/javadoc/com/oracle/truffle/api/nodes/Node.html) without replacement. (jackpot rule available)
* Deprecated [ExecutionContext](http://www.graalvm.org/truffle/javadoc/com/oracle/truffle/api/ExecutionContext.html), use RootNode#getCompilerOptions().
* Added [TruffleInstrument.Registration.services()](http://www.graalvm.org/truffle/javadoc/com/oracle/truffle/api/instrumentation/TruffleInstrument.Registration#services) to support declarative registration of services
* Deprecated internal class DSLOptions. Will be removed in the next release.
* Deprecated [Shape.getData()](http://www.graalvm.org/truffle/javadoc/com/oracle/truffle/api/object/Shape.html) and [ObjectType.createShapeData(Shape)](http://www.graalvm.org/truffle/javadoc/com/oracle/truffle/api/object/ObjectType.html) without replacement.
* Added [TruffleRunner](http://www.graalvm.org/truffle/javadoc/com/oracle/truffle/tck/TruffleRunner.html) JUnit runner for unit testing Truffle compilation.

## Version 0.24
1-Mar-2017
* Added possibility to activate/deactivate breakpoints via [DebuggerSession.setBreakpointsActive](http://www.graalvm.org/truffle/javadoc/com/oracle/truffle/api/debug/DebuggerSession.html#setBreakpointsActive-boolean-) and get the active state via [DebuggerSession.isBreakpointsActive](http://www.graalvm.org/truffle/javadoc/com/oracle/truffle/api/debug/DebuggerSession.html#isBreakpointsActive--).
* Deprecated the send methods in [ForeignAccess](http://www.graalvm.org/truffle/javadoc/com/oracle/truffle/api/interop/ForeignAccess.html) and added a a new version that does not require a frame parameter. ([Jackpot](https://bitbucket.org/jlahoda/jackpot30/wiki/Home) rule for automatic migration available)
* Made [@NodeChild](http://www.graalvm.org/truffle/javadoc/com/oracle/truffle/api/dsl/NodeChild.html) and [@NodeField](http://www.graalvm.org/truffle/javadoc/com/oracle/truffle/api/dsl/NodeField.html) annotations repeatable
* Added Truffle Native Function Interface.
* Abstract deprecated methods in [NodeClass](http://www.graalvm.org/truffle/javadoc/com/oracle/truffle/api/nodes/NodeClass.html) have default implementation
* Added [RootNode.cloneUninitialized](http://www.graalvm.org/truffle/javadoc/com/oracle/truffle/api/nodes/RootNode.html) that allows an optimizing runtime to efficiently create uninitialized clones of root nodes on demand.

## Version 0.23
1-Feb-2017
* Incompatible: Removed most of deprecated APIs from the [com.oracle.truffle.api.source package](http://www.graalvm.org/truffle/javadoc/com/oracle/truffle/api/source/package-summary.html).
* Enabled the new flat generated code layout for Truffle DSL as default. To use it just recompile your guest language with latest Truffle annotation processor. The new layout uses a bitset to encode the states of specializations instead of using a node chain for efficiency. The number of specializations per operation is now limited to 127 (with no implicit casts used). All changes in the new layout are expected to be compatible with the old layout. The optimization strategy for implicit casts and fallback handlers changed and might produce different peak performance results.
* Deprecated the frame argument for [IndirectCallNode](http://www.graalvm.org/truffle/javadoc/com/oracle/truffle/api/nodes/IndirectCallNode.html) and [DirectCallNode](http://www.graalvm.org/truffle/javadoc/com/oracle/truffle/api/nodes/DirectCallNode.html). The frame argument is no longer required.
* Deprecated [FrameInstance](http://www.graalvm.org/truffle/javadoc/com/oracle/truffle/api/frame/FrameInstance.html).getFrame(FrameAccess, boolean). Usages need to be replaced by FrameInstance.getFrame(FrameAccess). The slowPath parameter was removed without replacement.
* Deprecated FrameAccess.NONE without replacement.
* [FrameInstance](http://www.graalvm.org/truffle/javadoc/com/oracle/truffle/api/frame/FrameInstance.html).getFrame now throws an AssertionError if a local variable of a frame was written in READ_ONLY frame access mode.

## Version 0.22
13-Jan-2017
* [TruffleLanguage.isVisible](http://www.graalvm.org/truffle/javadoc/com/oracle/truffle/api/TruffleLanguage.html#isVisible-C-java.lang.Object-) allows languages to control printing of values in interactive environments
* [PolyglotEngine](http://www.graalvm.org/truffle/javadoc/com/oracle/truffle/api/vm/PolyglotEngine.html)`.findGlobalSymbols` that returns `Iterable`
* [TruffleLanguage](http://www.graalvm.org/truffle/javadoc/com/oracle/truffle/api/TruffleLanguage.html)`.importSymbols` that returns `Iterable`
* [RootNode.setCallTarget](http://www.graalvm.org/truffle/javadoc/com/oracle/truffle/api/nodes/RootNode.html#setCallTarget-com.oracle.truffle.api.RootCallTarget-) is deprecated
* Generic parsing method [TruffleLanguage](http://www.graalvm.org/truffle/javadoc/com/oracle/truffle/api/TruffleLanguage.html).`parse(`[ParsingRequest](http://www.graalvm.org/truffle/javadoc/com/oracle/truffle/api/TruffleLanguage.ParsingRequest.html) `)` replaces now deprecated multi-argument `parse` method.
* Added [TruffleLanguage.findMetaObject](http://www.graalvm.org/truffle/javadoc/com/oracle/truffle/api/TruffleLanguage.html#findMetaObject-C-java.lang.Object-) and [DebugValue.getMetaObject](http://www.graalvm.org/truffle/javadoc/com/oracle/truffle/api/debug/DebugValue.html#getMetaObject--) to retrieve a meta-object of a value.
* Added [TruffleLanguage.findSourceLocation](http://www.graalvm.org/truffle/javadoc/com/oracle/truffle/api/TruffleLanguage.html#findSourceLocation-C-java.lang.Object-) and [DebugValue.getSourceLocation](http://www.graalvm.org/truffle/javadoc/com/oracle/truffle/api/debug/DebugValue.html#getSourceLocation--) to retrieve a source section where a value is declared.
* Added [TruffleLanguage.Registration.interactive()](http://www.graalvm.org/truffle/javadoc/com/oracle/truffle/api/TruffleLanguage.Registration.html#interactive--) and [PolyglotEngine.Language.isInteractive()](http://www.graalvm.org/truffle/javadoc/com/oracle/truffle/api/vm/PolyglotEngine.Language.html#isInteractive--) to inform about language interactive capability
* Deprecated the @[Specialization](http://www.graalvm.org/truffle/javadoc/com/oracle/truffle/api/dsl/Specialization.html) contains attribute and renamed it to replaces.
* Deprecated @[ShortCircuit](http://www.graalvm.org/truffle/javadoc/com/oracle/truffle/api/dsl/ShortCircuit.html) DSL annotation without replacement. It is recommended to implement short circuit nodes manually without using the DSL.
* Added Truffle DSL [introspection API](http://www.graalvm.org/truffle/javadoc/com/oracle/truffle/api/dsl/Introspection.html) that provides runtime information for specialization activation and cached data.

## Version 0.21
6-Dec-2016
* Added [Source.isInteractive()](http://www.graalvm.org/truffle/javadoc/com/oracle/truffle/api/source/Source.html#isInteractive--) to inform languages of a possibility to use polyglot engine streams during execution.
* Unavailable [SourceSection](http://www.graalvm.org/truffle/javadoc/com/oracle/truffle/api/source/SourceSection.html)s created by different calls to createUnavailableSection() are no longer equals(). This means builtins can share a single Source and call createUnavailableSection() for each builtin to be considered different in instrumentation.

## Version 0.20
23-Nov-2016
* Deprecated [Node.getAtomicLock()](http://www.graalvm.org/truffle/javadoc/com/oracle/truffle/api/nodes/Node.html#getAtomicLock--) and replaced it with Node.getLock() which returns a Lock.
* Switching the source and target levels to 1.8
* Significant improvements in Java/Truffle interop

## Version 0.19
27-Oct-2016
* New helper methods in [JavaInterop](http://www.graalvm.org/truffle/javadoc/com/oracle/truffle/api/interop/java/JavaInterop.html): `isArray`, `isBoxed`, `isNull`, `isPrimitive`, `unbox`, `asTruffleValue`.
* Relaxed the restrictions for calling methods on [SuspendedEvent](http://www.graalvm.org/truffle/javadoc/com/oracle/truffle/api/debug/SuspendedEvent.html) and [DebugStackFrame](http://www.graalvm.org/truffle/javadoc/com/oracle/truffle/api/debug/DebugStackFrame.html) from other threads than the execution thread. Please see the javadoc of the individual methods for details.

## Version 0.18
1-Oct-2016
* Added [Instrumenter](http://www.graalvm.org/truffle/javadoc/com/oracle/truffle/api/instrumentation/Instrumenter.html).querySourceSections(SourceSectionFilter) to get a filtered list of loaded instances.
* Added [SourceSectionFilter](http://www.graalvm.org/truffle/javadoc/com/oracle/truffle/api/instrumentation/SourceSectionFilter.html).ANY, which always matches.
* Added [Message.KEYS](http://www.graalvm.org/truffle/javadoc/com/oracle/truffle/api/interop/Message.html#KEYS) to let languages enumerate properties of its objects
* Deprecated [LineLocation](http://www.graalvm.org/truffle/javadoc/com/oracle/truffle/api/source/LineLocation.html), [SourceSection](http://www.graalvm.org/truffle/javadoc/com/oracle/truffle/api/source/SourceSection.html).getLineLocation(), [Source](http://www.graalvm.org/truffle/javadoc/com/oracle/truffle/api/source/Source.html).createLineLocation(int) without replacement.
* Deprecated [SourceSection](http://www.graalvm.org/truffle/javadoc/com/oracle/truffle/api/source/SourceSection.html).getShortDescription(); users can replace uses with their own formatting code.
* Deprecated [SourceSection](http://www.graalvm.org/truffle/javadoc/com/oracle/truffle/api/source/SourceSection.html).createUnavailable(String, String) and replaced it with.
* Added [Source](http://www.graalvm.org/truffle/javadoc/com/oracle/truffle/api/source/Source.html).createUnavailableSection(), [SourceSection](http://www.graalvm.org/truffle/javadoc/com/oracle/truffle/api/source/SourceSection.html).isAvailable() to find out whether a source section is available.
* [SourceSection](http://www.graalvm.org/truffle/javadoc/com/oracle/truffle/api/source/SourceSection.html).createSourceSection(int,int) now only throws IllegalArgumentExceptions if indices that are out of bounds with the source only when assertions (-ea) are enabled.
* Deprecated [Source](http://www.graalvm.org/truffle/javadoc/com/oracle/truffle/api/source/Source.html).createSection(int, int, int, int)

## Version 0.17
1-Sep-2016

#### Removals, Deprecations and Breaking Changes

* This release removes many deprecated APIs and is thus slightly incompatible
  * Remove deprecated instrumentation API package `com.oracle.truffle.api.instrument` and all its classes.
  * Remove deprecated API method [TruffleLanguage](http://www.graalvm.org/truffle/javadoc/com/oracle/truffle/api/TruffleLanguage.html)`.isInstrumentable(Node)`, `TruffleLanguage.getVisualizer()`, `TruffleLanguage.createWrapperNode()`, `TruffleLanguage.Env.instrumenter()`, `RootNode.applyInstrumentation()`
  * Remove deprecated API [Debugger](http://www.graalvm.org/truffle/javadoc/com/oracle/truffle/api/debug/Debugger.html)`.setTagBreakpoint`
  * Remove deprecated API [RootNode](http://www.graalvm.org/truffle/javadoc/com/oracle/truffle/api/nodes/RootNode.html)`.applyInstrumentation`
  * Remove deprecated tagging API in [SourceSection](http://www.graalvm.org/truffle/javadoc/com/oracle/truffle/api/source/SourceSection.html) and [Source](http://www.graalvm.org/truffle/javadoc/com/oracle/truffle/api/source/Source.html).

* [PolyglotEngine](http://www.graalvm.org/truffle/javadoc/com/oracle/truffle/api/vm/PolyglotEngine.html)
`eval` method and few similar ones no longer declare `throws IOException`.
The I/O now only occurs when operating with [Source](http://www.graalvm.org/truffle/javadoc/com/oracle/truffle/api/source/Source.html).
The evaluation of already loaded sources doesn't need to perform any I/O operations and
thus it makes little sense to require callers to handle the `IOException`.
This change is binary compatible, yet it is source *incompatible* change.
You may need to [adjust your sources](https://github.com/graalvm/fastr/commit/09ab156925d24bd28837907cc2ad336679afc7a2)
to compile.
* Deprecate support for the "identifier" associated with each [SourceSection](http://www.graalvm.org/truffle/javadoc/com/oracle/truffle/api/source/SourceSection.html)
* Deprecated `PolyglotEngine.Builder.onEvent(EventConsumer)` and class `EventConsumer`, debugger events are now dispatched using the `DebuggerSession`.
* [@Fallback](http://www.graalvm.org/truffle/javadoc/com/oracle/truffle/api/dsl/Fallback.html) does not support type specialized arguments anymore.

#### Additions

* All debugging APIs are now thread-safe and can be used from other threads.
* Changed the debugging API to a session based model.
  * Added [Debugger](http://www.graalvm.org/truffle/javadoc/com/oracle/truffle/api/debug/Debugger.html)`.find(TruffleLanguage.Env)` to lookup the debugger when inside a guest language implementation.
  * Added [Debugger](http://www.graalvm.org/truffle/javadoc/com/oracle/truffle/api/debug/Debugger.html)`.startSession(SuspendedCallback)` to start a new debugging session using a SuspendedCallback as replacement for `ExecutionEvent.prepareStepInto()`.
  * Added class [DebuggerSession](http://www.graalvm.org/truffle/javadoc/com/oracle/truffle/api/debug/DebuggerSession.html) which represents a debugger session where breakpoints can be installed and the execution can be suspended and resumed.
  * Added [Breakpoint](http://www.graalvm.org/truffle/javadoc/com/oracle/truffle/api/debug/Breakpoint.html)`.newBuilder` methods to create a new breakpoint using the builder pattern based on Source, URI or SourceSections.
  * Added [Breakpoint](http://www.graalvm.org/truffle/javadoc/com/oracle/truffle/api/debug/Breakpoint.html)`.isResolved()` to find out whether the source location of a breakpoint is loaded by the guest language.
  * Added [Breakpoint](http://www.graalvm.org/truffle/javadoc/com/oracle/truffle/api/debug/Breakpoint.html)`.isDisposed()` to find out whether a breakpoint is disposed.
  * Added [SuspendedEvent](http://www.graalvm.org/truffle/javadoc/com/oracle/truffle/api/debug/SuspendedEvent.html)`.getReturnValue()` to get return values of calls during debugging.
  * Added [SuspendedEvent](http://www.graalvm.org/truffle/javadoc/com/oracle/truffle/api/debug/SuspendedEvent.html)`.getBreakpoints()` to return the breakpoints that hit for a suspended event.
  * Added [SuspendedEvent](http://www.graalvm.org/truffle/javadoc/com/oracle/truffle/api/debug/SuspendedEvent.html)`.getStackFrames()` to return all guest language stack frames.
  * Added [SuspendedEvent](http://www.graalvm.org/truffle/javadoc/com/oracle/truffle/api/debug/SuspendedEvent.html)`.getTopStackFrame()` to return the topmost stack frame.
  * Added [SuspendedEvent](http://www.graalvm.org/truffle/javadoc/com/oracle/truffle/api/debug/SuspendedEvent.html)`.getSourceSection()` to return the current guest language execution location
  * Added [SuspendedEvent](http://www.graalvm.org/truffle/javadoc/com/oracle/truffle/api/debug/SuspendedEvent.html)`.getSourceSections()` to return all guest language execution locations of the current method in the AST.
  * Added class [DebugStackFrame](http://www.graalvm.org/truffle/javadoc/com/oracle/truffle/api/debug/DebugStackFrame.html) which represents a guest language stack frame. Allows to get values from the current stack frame, access stack values and evaluate inline expressions.
  * Added class [DebugValue](http://www.graalvm.org/truffle/javadoc/com/oracle/truffle/api/debug/DebugValue.html) which represents a value on a stack frame or the result of an evaluated expression.
  * Added class [DebuggerTester](http://www.graalvm.org/truffle/javadoc/com/oracle/truffle/api/debug/DebuggerTester.html) which represents a utility for testing guest language debugger support more easily.
  * Deprecated [Breakpoint](http://www.graalvm.org/truffle/javadoc/com/oracle/truffle/api/debug/Breakpoint.html)`.getCondition()` and replaced it with [Breakpoint](http://www.graalvm.org/truffle/javadoc/com/oracle/truffle/api/debug/Breakpoint.html)`.getConditionExpression()` to return a String instead of a Source object.
  * Deprecated [Breakpoint](http://www.graalvm.org/truffle/javadoc/com/oracle/truffle/api/debug/Breakpoint.html)`.setCondition(String)` and replaced it with [Breakpoint](http://www.graalvm.org/truffle/javadoc/com/oracle/truffle/api/debug/Breakpoint.html)`.setConditionExpression(String)` to avoid throwing IOException.
  * Deprecated class `ExecutionEvent` and replaced it with [Debugger](http://www.graalvm.org/truffle/javadoc/com/oracle/truffle/api/debug/Debugger.html)`.startSession(SuspendedCallback)`
  * Deprecated [Debugger](http://www.graalvm.org/truffle/javadoc/com/oracle/truffle/api/debug/Debugger.html) methods setLineBreakpoint, getBreakpoints, pause. Replacements are available in the DebuggerSession class
  * Deprecated [Breakpoint](http://www.graalvm.org/truffle/javadoc/com/oracle/truffle/api/debug/Breakpoint.html)`.getState()` to be replaced with [Breakpoint](http://www.graalvm.org/truffle/javadoc/com/oracle/truffle/api/debug/Breakpoint.html)isResolved(), [Breakpoint](http://www.graalvm.org/truffle/javadoc/com/oracle/truffle/api/debug/Breakpoint.html)isDisposed() and [Breakpoint](http://www.graalvm.org/truffle/javadoc/com/oracle/truffle/api/debug/Breakpoint.html)`.isEnabled()`.
  * Deprecated [SuspendedEvent](http://www.graalvm.org/truffle/javadoc/com/oracle/truffle/api/debug/SuspendedEvent.html)`.getNode()` and [SuspendedEvent](http://www.graalvm.org/truffle/javadoc/com/oracle/truffle/api/debug/SuspendedEvent.html).getFrame() without direct replacement.
  * Deprecated [SuspendedEvent](http://www.graalvm.org/truffle/javadoc/com/oracle/truffle/api/debug/SuspendedEvent.html)`.getRecentWarnings()` and replaced it with [SuspendedEvent](http://www.graalvm.org/truffle/javadoc/com/oracle/truffle/api/debug/SuspendedEvent.html).getBreakpointConditionException(Breakpoint)
  * Deprecated [SuspendedEvent](http://www.graalvm.org/truffle/javadoc/com/oracle/truffle/api/debug/SuspendedEvent.html)`.eval` and replaced it with `DebugStackFrame.eval(String)`
  * Deprecated [SuspendedEvent](http://www.graalvm.org/truffle/javadoc/com/oracle/truffle/api/debug/SuspendedEvent.html)`.getStack()` and replaced it with [SuspendedEvent](http://www.graalvm.org/truffle/javadoc/com/oracle/truffle/api/debug/SuspendedEvent.html).getStackFrames()
  * Deprecated [SuspendedEvent](http://www.graalvm.org/truffle/javadoc/com/oracle/truffle/api/debug/SuspendedEvent.html)`.toString(Object, FrameInstance)` and replaced it with `DebugValue.as(String.class)`.

* [TruffleLanguage.createContext](http://www.graalvm.org/truffle/javadoc/com/oracle/truffle/api/TruffleLanguage.html#createContext-com.oracle.truffle.api.TruffleLanguage.Env-)
supports [post initialization callback](http://www.graalvm.org/truffle/javadoc/com/oracle/truffle/api/TruffleLanguage.html#initializeContext-C-)
* Added [SourceSectionFilter.Builder](http://www.graalvm.org/truffle/javadoc/com/oracle/truffle/api/instrumentation/SourceSectionFilter.Builderhtml).`sourceIs(SourcePredicate)` to filter for source sections with a custom source predicate.
* Added [TruffleInstrument.Env](http://www.graalvm.org/truffle/javadoc/com/oracle/truffle/api/instrumentation/TruffleInstrument.Env.html).`isEngineRoot(RootNode)` to find out where the context of the current evaluation ends when looking up the guest language stack trace with `TruffleRuntime.iterateFrames()`.
* Added [TruffleInstrument.Env](http://www.graalvm.org/truffle/javadoc/com/oracle/truffle/api/instrumentation/TruffleInstrument.Env.html).`toString(Node, Object)` to allow string conversions for objects given a Node to identify the guest language.
* Added [EventContext](http://www.graalvm.org/truffle/javadoc/com/oracle/truffle/api/instrumentation/EventContext.html).`lookupExecutionEventNode(EventBinding)` to lookup other execution event nodes using the binding at a source location.
* Added [Node.getAtomicLock()](http://www.graalvm.org/truffle/javadoc/com/oracle/truffle/api/nodes/Node.html#getAtomicLock--) to allow atomic updates that avoid creating a closure.

## Version 0.16
* [Layout](http://www.graalvm.org/truffle/javadoc/com/oracle/truffle/api/object/dsl/Layout.html)
  now accepts an alternative way to construct an object with the `build` method instead of `create`.
* [TruffleTCK](http://www.graalvm.org/truffle/javadoc/com/oracle/truffle/tck/TruffleTCK.html) tests simple operation on foreign objects. For example, a simple WRITE accesss, a HAS_SIZE access, or an IS_NULL access. It also tests the message resolution of Truffle language objects, which enables using them in other languages.

## Version 0.15
1-Jul-2016
* [Source](http://www.graalvm.org/truffle/javadoc/com/oracle/truffle/api/source/Source.html) shall be
constructed via its `newBuilder` methods. The other ways to construct or modify
source objects are now deprecated.
* [RootNode.getName](http://www.graalvm.org/truffle/javadoc/com/oracle/truffle/api/nodes/RootNode.html#getName--)
to provide name of a method or function it represents.
* Instruments are now [loaded eagerly](https://github.com/graalvm/graal/commit/81018616abb0d4ae68e98b7fcd6fda7c8d0393a2) -
which has been reported as an observable behavioral change.
* The [Instrumenter](http://www.graalvm.org/truffle/javadoc/com/oracle/truffle/api/instrumentation/Instrumenter.html)
now allows one to observe when sources and source sections are being loaded via
[attaching a listener](http://www.graalvm.org/truffle/javadoc/com/oracle/truffle/api/instrumentation/Instrumenter.html#attachLoadSourceListener-com.oracle.truffle.api.instrumentation.SourceSectionFilter-T-boolean-).
* Control the way loops are exploded with a new [LoopExplosionKind](http://www.graalvm.org/truffle/javadoc/com/oracle/truffle/api/nodes/ExplodeLoop.LoopExplosionKind.html)
enum.
* [SuspendedEvent](http://www.graalvm.org/truffle/javadoc/com/oracle/truffle/api/debug/SuspendedEvent.html#toString-java.lang.Object-com.oracle.truffle.api.frame.FrameInstance-)
provides a way to convert any value on stack to its string representation.
* [TruffleTCK](http://www.graalvm.org/truffle/javadoc/com/oracle/truffle/tck/TruffleTCK.html) checks
whether languages properly support being interrupted after a time out
* Language implementations are encouraged to mark their internal sources as
[internal](http://www.graalvm.org/truffle/javadoc/com/oracle/truffle/api/source/Source.html#isInternal--)

## Version 0.14
2-Jun-2016
* [Source](http://www.graalvm.org/truffle/javadoc/com/oracle/truffle/api/source/Source.html) has been
rewritten to be more immutable. Once (part of) content of a source is loaded, it cannot be
changed.
* Methods `fromNamedAppendableText`, `fromNamedText` and `setFileCaching` of
`Source` has been deprecated as useless or not well defined
* New method `Source`.[getURI()](http://www.graalvm.org/truffle/javadoc/com/oracle/truffle/api/source/Source.html#getURI--)
has been introduced and should be used as a persistent identification of `Source` rather than
existing `getName()` & co. methods. Debugger is using the `URI` to
[attach breakpoints](http://www.graalvm.org/truffle/javadoc/com/oracle/truffle/api/debug/Debugger.html#setLineBreakpoint-int-java.net.URI-int-boolean-)
to not yet loaded sources
* Debugger introduces new [halt tag](http://www.graalvm.org/truffle/javadoc/com/oracle/truffle/api/debug/DebuggerTags.AlwaysHalt.html) to
make it easier to simulate concepts like JavaScript's `debugger` statement
* Debugger can be paused via the Debugger.[pause](http://www.graalvm.org/truffle/javadoc/com/oracle/truffle/api/debug/Debugger.html#pause--)
method
* [@CompilationFinal](http://www.graalvm.org/truffle/javadoc/com/oracle/truffle/api/CompilerDirectives.CompilationFinal.html)
annotation can now specify whether the finality applies to array elements as well
* [TruffleTCK](http://www.graalvm.org/truffle/javadoc/com/oracle/truffle/tck/TruffleTCK.html) has been
enhanced to test behavior of languages with respect to foreign array objects


## Version 0.13
22-Apr-2016
* `AcceptMessage` has been deprecated, replaced by
[MessageResolution](http://www.graalvm.org/truffle/javadoc/com/oracle/truffle/api/interop/MessageResolution.html) &
[co](http://www.graalvm.org/truffle/javadoc/com/oracle/truffle/api/interop/Resolve.html). annotations.
Now all message-oriented annotations need to be placed in a single source file.
That simplifies readability as well as improves incremental compilation in certain systems.
* Deprecated `Node.assignSourceSection` removed. This reduces the amount of memory
occupied by [Node](http://www.graalvm.org/truffle/javadoc/com/oracle/truffle/api/nodes/Node.html)
instance.
* `PolyglotEngine.Value.execute` is now as fast as direct `CallTarget.call`.
Using the [PolyglotEngine](http://www.graalvm.org/truffle/javadoc/com/oracle/truffle/api/vm/PolyglotEngine.html)
abstraction now comes with no overhead. Just [JPDA debuggers](http://wiki.apidesign.org/wiki/Truffle#Debugging_from_NetBeans)
need to
[turn debugging on](http://www.graalvm.org/truffle/javadoc/com/oracle/truffle/api/debug/Debugger.html#find-com.oracle.truffle.api.vm.PolyglotEngine-)
explicitly.
* Sharing of efficient code/AST between multiple instances of
[PolyglotEngine](http://www.graalvm.org/truffle/javadoc/com/oracle/truffle/api/vm/PolyglotEngine.html)
is possible. Using more than one `PolyglotEngine` resulted in code de-opt previously.
That isn't the case anymore. Future version of the API will provide explicit control
over the set of engines that share the code.
* Simple language JAR no longer contains test classes. There is a separate simple language tests distribution.

## Version 0.12
* The Instrumentation Framework has been revised and has new APIs that are integrated into the PolyglotEngine.
* Instrumentation support required of language implementations is specified as abstract methods on TruffleLanguage.
* Clients access instrumentation services via an instance of Instrumenter, provided by the Polyglot framework.
* `TruffleRuntime#iterateFrames` now starts at the current frame.

## Version 0.11
28-Jan-2016
* Improved interop API
* PolyglotEngine.Builder.getConfig
* TruffleLanguage.Env.isMimeTypeSupported

## Version 0.10
18-Dec-2015
* Profile API classes moved into its own com.oracle.truffle.api.profiles package

## Version 0.9
21-Oct-2015
* Debugger API

## Version 0.8
17-Jul-2015, [Repository Revision](http://lafo.ssw.uni-linz.ac.at/hg/truffle/shortlog/graal-0.8)
* The Truffle repository no longer contains Graal
* PolyglotEngine is an entry point for creating, building and running multi language Truffle systems
* Implement TruffleLanguage and use @Registration to register your language into the Truffle polyglot system
* Include Truffle TCK (test compatibility kit) into your test cases to verify your language implementation is compliant enough
* Interoperability API polished
* Cleanup of Source related API

## Version 0.7
29-Apr-2015, [Repository Revision](http://hg.openjdk.java.net/graal/graal/shortlog/graal-0.7)
* New, faster partial evaluation (no more TruffleCache).
* If a method is annotated with @ExplodeLoop and contains a loop that can not be exploded, partial evaluation will fail.
* Truffle background compilation is now multi-threaded.
* Experimental merge=true flag for @ExplodeLoop allows building bytecode-based interpreters (see BytecodeInterpreterPartialEvaluationTest).
* Added Node#deepCopy as primary method to copy ASTs.
* Disable inlining across Truffle boundary by default. New option TruffleInlineAcrossTruffleBoundary default false.
* Node.replace(Node) now guards against non-assignable replacement, and Node.isReplacementSafe(Node) checks in advance.
* Instrumentation:  AST "probing" is now safe and implemented by Node.probe(); language implementors need only implement Node.isInstrumentable() and Node.createWrapperNode().
* Instrumentation:  A new framework defines a category of  simple "instrumentation tools" that can be created, configured, and installed, after which they autonomously collect execution data of some kind.
* Instrumentation:  A new example "instrumentation tool" is a language-agnostic collector of code coverage information (CoverageTracker); there are two other examples.
* Removed unsafe compiler directives; use `sun.misc.Unsafe` instead.
* Removed `Node#onAdopt()`.
* Implemented a new generated code layout that reduces the code size.
* Changed all methods enclosed in a @TypeSystem must now be static.
* Changed all methods enclosed in generated type system classes are now static.
* Deprecated the type system constant used in the generated type system classes.
* Changed NodeFactory implementations are no longer generated by default. Use {Node}Gen#create instead of {Node}Factory#create to create new instances of nodes.
* Added @GenerateNodeFactory to generate NodeFactory implementations for this node and its subclasses.
* Deprecated @NodeAssumptions for removal in the next release.
* Deprecated experimental @Implies for removal in the next release.
* Added new package c.o.t.api.dsl.examples to the c.o.t.api.dsl project containing documented and debug-able Truffle-DSL use cases.
* Changed "typed execute methods" are no longer required for use as specialization return type or parameter. It is now sufficient to declare them in the @TypeSystem.
* Added @Cached annotation to express specialization local state.
* Added Specialization#limit to declare a limit expression for the maximum number of specialization instantiations.
* Changed syntax and semantics of Specialization#assumptions and Specialization#guards. They now use a Java like expression syntax.
* Changed guard expressions that do not bind any dynamic parameter are invoked just once per specialization instantiation. They are now asserted to be true on the fast path.
* Renamed @ImportGuards to @ImportStatic.
* Changed declaring a @TypeSystemReference for a node that contains specializations is not mandatory anymore.
* Changed types used in specializations are not restricted on types declared in the type system anymore.
* Changed nodes that declare all execute methods with the same number of evaluated arguments as specialization arguments do not require @NodeChild annotations anymore.
* Changed types used in checks and casts are not mandatory to be declared in the type system.

## Version 0.6
19-Dec-2014, [Repository Revision](http://hg.openjdk.java.net/graal/graal/shortlog/graal-0.6)
* Instrumentation: add Instrumentable API for language implementors, with most details automated (see package `com.oracle.truffle.api.instrument`).
* The BranchProfile constructor is now private. Use BranchProfile#create() instead.
* Renamed @CompilerDirectives.SlowPath to @CompilerDirectives.TruffleBoundary
* Renamed RootNode#isSplittable to RootNode#isCloningAllowed
* Removed RootNode#split. Cloning ASTs for splitting is now an implementation detail of the Truffle runtime implementation.
* Renamed DirectCallNode#isSplittable to DirectCallNode#isCallTargetCloningAllowed
* Renamed DirectCallNode#split to DirectCallNode#cloneCallTarget
* Renamed DirectCallNode#isSplit to DirectCallNode#isCallTargetCloned
* Added PrimitiveValueProfile.
* Added -G:TruffleTimeThreshold=5000 option to defer compilation for call targets
* Added RootNode#getExecutionContext to identify nodes with languages
* Removed `FrameTypeConversion` interface and changed the corresponding `FrameDescriptor` constructor to have a default value parameter instead.
* Removed `CompilerDirectives.unsafeFrameCast` (equivalent to a `(MaterializedFrame)` cast).
* Added `TruffleRuntime#getCapability` API method.
* Added `NodeInterface` and allowed child field to be declared with interfaces that extend it.
* Added `CompilerOptions` and allowed it to be set for `ExecutionContext` and `RootNode`.
* Added experimental object API (see new project `com.oracle.truffle.api.object`).

## Version 0.5
23-Sep-2014, [Repository Revision](http://hg.openjdk.java.net/graal/graal/shortlog/graal-0.5)
* Added `TruffleRuntime#getCallTargets()` to get all call targets that were created and are still referenced.
* Added `NeverValidAssumption` to complement `AlwaysValidAssumption`.
* Fixed a bug in `AssumedValue` that may not invalidate correctly.
* New option, `-G:+/-TruffleCompilationExceptionsAreThrown`, that will throw an `OptimizationFailedException` for compiler errors.

## Version 0.4
19-Aug-2014, [Repository Revision](http://hg.openjdk.java.net/graal/graal/shortlog/graal-0.4)
### Truffle
* Change API for stack walking to a visitor: `TruffleRuntime#iterateFrames` replaces `TruffleRuntime#getStackTrace`
* New flag `-G:+TraceTruffleCompilationCallTree` to print the tree of inlined calls before compilation.
* `truffle.jar`: strip out build-time only dependency into a seperated JAR file (`truffle-dsl-processor.jar`)
* New flag `-G:+TraceTruffleCompilationAST` to print the AST before compilation.
* New experimental `TypedObject` interface added.
* Added `isVisited` method for `BranchProfile`.
* Added new `ConditionProfile`, `BinaryConditionProfile` and `CountingConditionProfile` utility classes to profile if conditions.

## Version 0.3
9-May-2014, [Repository Revision](http://hg.openjdk.java.net/graal/graal/shortlog/graal-0.3)
* The method `CallTarget#call` takes now a variable number of Object arguments.
* Support for collecting stack traces and for accessing the current frame in slow paths (see `TruffleRuntime#getStackTrace`).
* Renamed `CallNode` to `DirectCallNode`.
* Renamed `TruffleRuntime#createCallNode` to `TruffleRuntime#createDirectCallNode`.
* Added `IndirectCallNode` for calls with a changing `CallTarget`.
* Added `TruffleRuntime#createIndirectCallNode` to create an `IndirectCallNode`.
* `DirectCallNode#inline` was renamed to `DirectCallNode#forceInlining()`.
* Removed deprecated `Node#adoptChild`.

## Version 0.2
25-Mar-2014, [Repository Revision](http://hg.openjdk.java.net/graal/graal/shortlog/graal-0.2)
* New API `TruffleRuntime#createCallNode` to create call nodes and to give the runtime system control over its implementation.
* New API `RootNode#getCachedCallNodes` to get a weak set of `CallNode`s that have registered to call the `RootNode`.
* New API to split the AST of a call-site context sensitively. `CallNode#split`, `CallNode#isSplittable`, `CallNode#getSplitCallTarget`, `CallNode#getCurrentCallTarget`, `RootNode#isSplittable`, `RootNode#split`.
* New API to inline a call-site into the call-graph. `CallNode#isInlinable`, `CallNode#inline`, `CallNode#isInlined`.
* New API for the runtime environment to register `CallTarget`s as caller to the `RootNode`. `CallNode#registerCallTarget`.
* Improved API for counting nodes in Truffle ASTs. `NodeUtil#countNodes` can be used with a `NodeFilter`.
* New API to declare the cost of a Node for use in runtime environment specific heuristics. See `NodeCost`, `Node#getCost` and `NodeInfo#cost`.
* Changed `Node#replace` reason parameter type to `CharSequence` (to enable lazy string building)
* New `Node#insert` method for inserting new nodes into the tree (formerly `adoptChild`)
* New `Node#adoptChildren` helper method that adopts all (direct and indirect) children of a node
* New API `Node#atomic` for atomic tree operations
* Made `Node#replace` thread-safe


## Version 0.1
5-Feb-2014, [Repository Revision](http://hg.openjdk.java.net/graal/graal/shortlog/graal-0.1)
* Initial version of a multi-language framework on top of Graal.<|MERGE_RESOLUTION|>--- conflicted
+++ resolved
@@ -5,11 +5,8 @@
 ## Version 21.3.0
 * Added a `@GenerateWrapper.Ignore` annotation to prevent methods from being instrumented in wrapper classes.
 * The native image `TruffleCheckBlackListedMethods` option was deprecated and replaced by the `TruffleCheckBlockListMethods` option.
-<<<<<<< HEAD
 * Added new [Static Object Model](https://www.graalvm.org/truffle/javadoc/com/oracle/truffle/api/staticobject/package-summary.html) APIs to represent the layout of objects that, once defined, do not change the number and the type of their properties. It is particularly well suited for, but not limited to, the implementation of the object model of static programming languages. For more information, read the [Javadoc](https://www.graalvm.org/truffle/javadoc/com/oracle/truffle/api/staticobject/package-summary.html) and the [tutorial](https://github.com/oracle/graal/blob/master/truffle/docs/StaticObjectModel.md).
-=======
 * Removed deprecated engine options: `engine.CompilationThreshold` and `engine.InliningTruffleTierOnExpand`
->>>>>>> 83aa8e99
 
 ## Version 21.2.0
 * Added `TypeDescriptor.subtract(TypeDescriptor)` creating a new `TypeDescriptor` by removing the given type from a union or intersection type.
