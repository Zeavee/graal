/*
 * Copyright (c) 2014, 2017, Oracle and/or its affiliates. All rights reserved.
 * DO NOT ALTER OR REMOVE COPYRIGHT NOTICES OR THIS FILE HEADER.
 *
 * This code is free software; you can redistribute it and/or modify it
 * under the terms of the GNU General Public License version 2 only, as
 * published by the Free Software Foundation.  Oracle designates this
 * particular file as subject to the "Classpath" exception as provided
 * by Oracle in the LICENSE file that accompanied this code.
 *
 * This code is distributed in the hope that it will be useful, but WITHOUT
 * ANY WARRANTY; without even the implied warranty of MERCHANTABILITY or
 * FITNESS FOR A PARTICULAR PURPOSE.  See the GNU General Public License
 * version 2 for more details (a copy is included in the LICENSE file that
 * accompanied this code).
 *
 * You should have received a copy of the GNU General Public License version
 * 2 along with this work; if not, write to the Free Software Foundation,
 * Inc., 51 Franklin St, Fifth Floor, Boston, MA 02110-1301 USA.
 *
 * Please contact Oracle, 500 Oracle Parkway, Redwood Shores, CA 94065 USA
 * or visit www.oracle.com if you need additional information or have any
 * questions.
 */
package com.oracle.svm.core.genscavenge.graal;

import java.util.Arrays;
import java.util.List;
import java.util.Map;

import org.graalvm.compiler.graph.Node;
import org.graalvm.compiler.options.OptionValues;
import org.graalvm.compiler.phases.util.Providers;
import org.graalvm.nativeimage.ImageSingletons;
import org.graalvm.nativeimage.hosted.Feature;
import org.graalvm.nativeimage.impl.PinnedObjectSupport;

import com.oracle.svm.core.SubstrateOptions;
import com.oracle.svm.core.annotate.AutomaticFeature;
import com.oracle.svm.core.genscavenge.ChunkedImageHeapLayouter;
import com.oracle.svm.core.genscavenge.CompleteGarbageCollectorMXBean;
import com.oracle.svm.core.genscavenge.HeapImpl;
import com.oracle.svm.core.genscavenge.HeapImplMemoryMXBean;
import com.oracle.svm.core.genscavenge.ImageHeapInfo;
import com.oracle.svm.core.genscavenge.IncrementalGarbageCollectorMXBean;
import com.oracle.svm.core.genscavenge.LinearImageHeapLayouter;
<<<<<<< HEAD
import com.oracle.svm.core.genscavenge.PinnedObjectImpl.PinnedObjectSupportImpl;
=======
import com.oracle.svm.core.genscavenge.jvmstat.EpsilonGCPerfData;
import com.oracle.svm.core.genscavenge.jvmstat.SerialGCPerfData;
>>>>>>> 93e2f48b
import com.oracle.svm.core.genscavenge.remset.CardTableBasedRememberedSet;
import com.oracle.svm.core.genscavenge.remset.NoRememberedSet;
import com.oracle.svm.core.genscavenge.remset.RememberedSet;
import com.oracle.svm.core.graal.InternalFeature;
import com.oracle.svm.core.graal.meta.RuntimeConfiguration;
import com.oracle.svm.core.graal.meta.SubstrateForeignCallsProvider;
import com.oracle.svm.core.graal.snippets.GCAllocationSupport;
import com.oracle.svm.core.graal.snippets.NodeLoweringProvider;
import com.oracle.svm.core.graal.snippets.SubstrateAllocationSnippets;
import com.oracle.svm.core.heap.AllocationFeature;
import com.oracle.svm.core.heap.BarrierSetProvider;
import com.oracle.svm.core.heap.Heap;
import com.oracle.svm.core.image.ImageHeapLayouter;
import com.oracle.svm.core.jdk.RuntimeFeature;
import com.oracle.svm.core.jdk.management.ManagementFeature;
import com.oracle.svm.core.jdk.management.ManagementSupport;
import com.oracle.svm.core.jvmstat.PerfDataFeature;
import com.oracle.svm.core.jvmstat.PerfDataHolder;
import com.oracle.svm.core.jvmstat.PerfManager;

@AutomaticFeature
class GenScavengeGCFeature implements InternalFeature {
    @Override
    public boolean isInConfiguration(IsInConfigurationAccess access) {
        return SubstrateOptions.UseSerialGC.getValue() || SubstrateOptions.UseEpsilonGC.getValue();
    }

    @Override
    public List<Class<? extends Feature>> getRequiredFeatures() {
<<<<<<< HEAD
        return Arrays.asList(RuntimeFeature.class, ManagementFeature.class, AllocationFeature.class);
=======
        return Arrays.asList(RuntimeFeature.class, ManagementFeature.class, PerfDataFeature.class, HeapFeature.class);
>>>>>>> 93e2f48b
    }

    @Override
    public void afterRegistration(AfterRegistrationAccess access) {
        RememberedSet rememberedSet = createRememberedSet();
        ImageSingletons.add(RememberedSet.class, rememberedSet);
        ImageSingletons.add(BarrierSetProvider.class, rememberedSet);
    }

    @Override
    public void duringSetup(DuringSetupAccess access) {
        HeapImpl heap = new HeapImpl(SubstrateOptions.getPageSize());
        ImageSingletons.add(Heap.class, heap);
        ImageSingletons.add(GCAllocationSupport.class, new GenScavengeAllocationSupport());

        ManagementSupport managementSupport = ManagementSupport.getSingleton();
        managementSupport.addPlatformManagedObjectSingleton(java.lang.management.MemoryMXBean.class, new HeapImplMemoryMXBean());
        managementSupport.addPlatformManagedObjectList(com.sun.management.GarbageCollectorMXBean.class, Arrays.asList(new IncrementalGarbageCollectorMXBean(), new CompleteGarbageCollectorMXBean()));

<<<<<<< HEAD
        ImageSingletons.add(PinnedObjectSupport.class, new PinnedObjectSupportImpl());
=======
        if (ImageSingletons.contains(PerfManager.class)) {
            ImageSingletons.lookup(PerfManager.class).register(createPerfData());
        }
>>>>>>> 93e2f48b
    }

    @Override
    public void registerLowerings(RuntimeConfiguration runtimeConfig, OptionValues options, Providers providers,
                    Map<Class<? extends Node>, NodeLoweringProvider<?>> lowerings, boolean hosted) {
        if (SubstrateOptions.useRememberedSet()) {
            // Even though I don't hold on to this instance, it is preserved because it becomes the
            // enclosing instance for the lowerings registered within it.
            BarrierSnippets barrierSnippets = new BarrierSnippets(options, providers);
            barrierSnippets.registerLowerings(lowerings);
        }

        SubstrateAllocationSnippets allocationSnippets = ImageSingletons.lookup(SubstrateAllocationSnippets.class);
        SubstrateAllocationSnippets.Templates templates = new SubstrateAllocationSnippets.Templates(options, providers, allocationSnippets);
        templates.registerLowering(lowerings);

        GenScavengeAllocationSnippets.Templates genScavengeTemplates = new GenScavengeAllocationSnippets.Templates(options, providers, templates);
        genScavengeTemplates.registerLowering(lowerings);
    }

    @Override
    public void beforeAnalysis(BeforeAnalysisAccess access) {
        // Needed for the barrier set.
        access.registerAsUsed(Object[].class);
    }

    @Override
    public void afterAnalysis(AfterAnalysisAccess access) {
        ImageHeapLayouter heapLayouter;
        int imageHeapNullRegionSize = Heap.getHeap().getImageHeapNullRegionSize();
        if (HeapImpl.usesImageHeapChunks()) { // needs CommittedMemoryProvider: registered late
            heapLayouter = new ChunkedImageHeapLayouter(HeapImpl.getImageHeapInfo(), 0, imageHeapNullRegionSize);
        } else {
            heapLayouter = new LinearImageHeapLayouter(HeapImpl.getImageHeapInfo(), 0, imageHeapNullRegionSize);
        }
        ImageSingletons.add(ImageHeapLayouter.class, heapLayouter);
    }

    @Override
    public void beforeCompilation(BeforeCompilationAccess access) {
        ImageHeapInfo imageHeapInfo = HeapImpl.getImageHeapInfo();
        access.registerAsImmutable(imageHeapInfo);
    }

    @Override
    public void registerForeignCalls(SubstrateForeignCallsProvider foreignCalls) {
        GenScavengeAllocationSupport.registerForeignCalls(foreignCalls);
    }

    private static RememberedSet createRememberedSet() {
        if (SubstrateOptions.useRememberedSet()) {
            return new CardTableBasedRememberedSet();
        } else {
            return new NoRememberedSet();
        }
    }

    private static PerfDataHolder createPerfData() {
        if (SubstrateOptions.UseSerialGC.getValue()) {
            return new SerialGCPerfData();
        } else {
            assert SubstrateOptions.UseEpsilonGC.getValue();
            return new EpsilonGCPerfData();
        }
    }
}<|MERGE_RESOLUTION|>--- conflicted
+++ resolved
@@ -44,12 +44,9 @@
 import com.oracle.svm.core.genscavenge.ImageHeapInfo;
 import com.oracle.svm.core.genscavenge.IncrementalGarbageCollectorMXBean;
 import com.oracle.svm.core.genscavenge.LinearImageHeapLayouter;
-<<<<<<< HEAD
 import com.oracle.svm.core.genscavenge.PinnedObjectImpl.PinnedObjectSupportImpl;
-=======
 import com.oracle.svm.core.genscavenge.jvmstat.EpsilonGCPerfData;
 import com.oracle.svm.core.genscavenge.jvmstat.SerialGCPerfData;
->>>>>>> 93e2f48b
 import com.oracle.svm.core.genscavenge.remset.CardTableBasedRememberedSet;
 import com.oracle.svm.core.genscavenge.remset.NoRememberedSet;
 import com.oracle.svm.core.genscavenge.remset.RememberedSet;
@@ -79,11 +76,7 @@
 
     @Override
     public List<Class<? extends Feature>> getRequiredFeatures() {
-<<<<<<< HEAD
-        return Arrays.asList(RuntimeFeature.class, ManagementFeature.class, AllocationFeature.class);
-=======
-        return Arrays.asList(RuntimeFeature.class, ManagementFeature.class, PerfDataFeature.class, HeapFeature.class);
->>>>>>> 93e2f48b
+        return Arrays.asList(RuntimeFeature.class, ManagementFeature.class, PerfDataFeature.class, AllocationFeature.class);
     }
 
     @Override
@@ -103,13 +96,10 @@
         managementSupport.addPlatformManagedObjectSingleton(java.lang.management.MemoryMXBean.class, new HeapImplMemoryMXBean());
         managementSupport.addPlatformManagedObjectList(com.sun.management.GarbageCollectorMXBean.class, Arrays.asList(new IncrementalGarbageCollectorMXBean(), new CompleteGarbageCollectorMXBean()));
 
-<<<<<<< HEAD
         ImageSingletons.add(PinnedObjectSupport.class, new PinnedObjectSupportImpl());
-=======
         if (ImageSingletons.contains(PerfManager.class)) {
             ImageSingletons.lookup(PerfManager.class).register(createPerfData());
         }
->>>>>>> 93e2f48b
     }
 
     @Override
