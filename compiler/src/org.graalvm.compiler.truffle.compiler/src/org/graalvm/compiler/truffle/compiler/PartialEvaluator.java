--- conflicted
+++ resolved
@@ -25,13 +25,7 @@
 package org.graalvm.compiler.truffle.compiler;
 
 import static org.graalvm.compiler.truffle.options.PolyglotCompilerOptions.ExcludeAssertions;
-<<<<<<< HEAD
-import static org.graalvm.compiler.truffle.options.PolyglotCompilerOptions.InlineAcrossTruffleBoundary;
-import static org.graalvm.compiler.truffle.options.PolyglotCompilerOptions.IterativePartialEscape;
 import static org.graalvm.compiler.truffle.options.PolyglotCompilerOptions.MaximumGraalGraphSize;
-=======
-import static org.graalvm.compiler.truffle.options.PolyglotCompilerOptions.MaximumGraalNodeCount;
->>>>>>> 9cb43714
 import static org.graalvm.compiler.truffle.options.PolyglotCompilerOptions.NodeSourcePositions;
 import static org.graalvm.compiler.truffle.options.PolyglotCompilerOptions.PrintExpansionHistogram;
 import static org.graalvm.compiler.truffle.options.PolyglotCompilerOptions.TracePerformanceWarnings;
@@ -42,15 +36,8 @@
 
 import org.graalvm.collections.EconomicMap;
 import org.graalvm.compiler.core.common.type.StampPair;
-<<<<<<< HEAD
-import org.graalvm.compiler.debug.DebugCloseable;
-import org.graalvm.compiler.debug.DebugContext;
-import org.graalvm.compiler.debug.Indent;
-import org.graalvm.compiler.debug.TimerKey;
 import org.graalvm.compiler.graph.Graph;
 import org.graalvm.compiler.graph.Node;
-=======
->>>>>>> 9cb43714
 import org.graalvm.compiler.graph.SourceLanguagePosition;
 import org.graalvm.compiler.graph.SourceLanguagePositionProvider;
 import org.graalvm.compiler.nodes.ConstantNode;
@@ -70,20 +57,7 @@
 import org.graalvm.compiler.nodes.graphbuilderconf.LoopExplosionPlugin;
 import org.graalvm.compiler.nodes.graphbuilderconf.NodePlugin;
 import org.graalvm.compiler.nodes.graphbuilderconf.ParameterPlugin;
-<<<<<<< HEAD
-import org.graalvm.compiler.nodes.java.MethodCallTargetNode;
-import org.graalvm.compiler.nodes.virtual.VirtualInstanceNode;
-import org.graalvm.compiler.nodes.virtual.VirtualObjectNode;
-import org.graalvm.compiler.phases.OptimisticOptimizations;
-import org.graalvm.compiler.phases.PhaseSuite;
-import org.graalvm.compiler.phases.common.CanonicalizerPhase;
-import org.graalvm.compiler.phases.common.ConditionalEliminationPhase;
-import org.graalvm.compiler.phases.common.inlining.InliningUtil;
 import org.graalvm.compiler.phases.contract.NodeCostUtil;
-import org.graalvm.compiler.phases.tiers.HighTierContext;
-import org.graalvm.compiler.phases.util.GraphOrder;
-=======
->>>>>>> 9cb43714
 import org.graalvm.compiler.phases.util.Providers;
 import org.graalvm.compiler.replacements.CachingPEGraphDecoder;
 import org.graalvm.compiler.replacements.InlineDuringParsingPlugin;
@@ -106,11 +80,6 @@
 
 import com.oracle.truffle.api.TruffleOptions;
 
-<<<<<<< HEAD
-import jdk.vm.ci.code.Architecture;
-=======
-import jdk.vm.ci.code.BailoutException;
->>>>>>> 9cb43714
 import jdk.vm.ci.meta.DeoptimizationAction;
 import jdk.vm.ci.meta.DeoptimizationReason;
 import jdk.vm.ci.meta.JavaConstant;
@@ -287,7 +256,6 @@
         return callInlined;
     }
 
-<<<<<<< HEAD
     /**
      * Keeps track of the approximate graph size when nodes are added and removed and if this size
      * goes over the allowed limit (MaximumGraalGraphSize) checks the actual size and bails out if
@@ -338,131 +306,6 @@
         }
     }
 
-    public final class Request {
-        public final OptionValues options;
-        public final DebugContext debug;
-        public final CompilableTruffleAST compilable;
-        public final CompilationIdentifier compilationId;
-        public final SpeculationLog log;
-        public final CancellableTruffleCompilationTask task;
-        public final StructuredGraph graph;
-        final HighTierContext highTierContext;
-
-        public Request(OptionValues options, DebugContext debug, CompilableTruffleAST compilable, ResolvedJavaMethod method,
-                        CompilationIdentifier compilationId, SpeculationLog log, CancellableTruffleCompilationTask task) {
-            Objects.requireNonNull(options);
-            Objects.requireNonNull(debug);
-            Objects.requireNonNull(compilable);
-            Objects.requireNonNull(compilationId);
-            Objects.requireNonNull(task);
-            this.options = options;
-            this.debug = debug;
-            this.compilable = compilable;
-            this.compilationId = compilationId;
-            this.log = log;
-            this.task = task;
-            // @formatter:off
-            StructuredGraph.Builder builder = new StructuredGraph.Builder(this.debug.getOptions(), this.debug, AllowAssumptions.YES).
-                    name(this.compilable.getName()).
-                    method(method).
-                    speculationLog(this.log).
-                    compilationId(this.compilationId).
-                    trackNodeSourcePosition(configForParsing.trackNodeSourcePosition()).
-                    cancellable(this.task);
-            // @formatter:on
-            builder = customizeStructuredGraphBuilder(builder);
-            this.graph = builder.build();
-            this.graph.getAssumptions().record(new TruffleAssumption(compilable.getValidRootAssumptionConstant()));
-            this.graph.getAssumptions().record(new TruffleAssumption(compilable.getNodeRewritingAssumptionConstant()));
-            this.highTierContext = new HighTierContext(providers, new PhaseSuite<HighTierContext>(), OptimisticOptimizations.NONE);
-        }
-
-        public boolean isFirstTier() {
-            return task.isFirstTier();
-        }
-    }
-
-    @SuppressWarnings("try")
-    public final StructuredGraph evaluate(Request request) {
-        try (PerformanceInformationHandler handler = PerformanceInformationHandler.install(request.options)) {
-            try (DebugContext.Scope s = request.debug.scope("CreateGraph", request.graph);
-                            Indent indent = request.debug.logAndIndent("evaluate %s", request.graph)) {
-                inliningGraphPE(request);
-                assert GraphOrder.assertSchedulableGraph(request.graph) : "PE result must be schedulable in order to apply subsequent phases";
-                applyInstrumentationPhases(request);
-                handler.reportPerformanceWarnings(request.compilable, request.graph);
-                if (request.task.isCancelled()) {
-                    return null;
-                }
-                new VerifyFrameDoesNotEscapePhase().apply(request.graph, false);
-                NeverPartOfCompilationNode.verifyNotFoundIn(request.graph);
-                materializeFrames(request.graph);
-                TruffleCompilerRuntime rt = TruffleCompilerRuntime.getRuntime();
-                setIdentityForValueTypes(request, rt);
-                handleInliningAcrossTruffleBoundary(request, rt);
-            } catch (Throwable e) {
-                throw request.debug.handle(e);
-            }
-            return request.graph;
-        }
-    }
-
-    private static void handleInliningAcrossTruffleBoundary(Request request, TruffleCompilerRuntime rt) {
-        if (!request.options.get(InlineAcrossTruffleBoundary)) {
-            // Do not inline across Truffle boundaries.
-            for (MethodCallTargetNode mct : request.graph.getNodes(MethodCallTargetNode.TYPE)) {
-                InlineKind inlineKind = rt.getInlineKind(mct.targetMethod(), false);
-                if (!inlineKind.allowsInlining()) {
-                    mct.invoke().setUseForInlining(false);
-                }
-            }
-        }
-    }
-
-    private static void setIdentityForValueTypes(Request request, TruffleCompilerRuntime rt) {
-        for (VirtualObjectNode virtualObjectNode : request.graph.getNodes(VirtualObjectNode.TYPE)) {
-            if (virtualObjectNode instanceof VirtualInstanceNode) {
-                VirtualInstanceNode virtualInstanceNode = (VirtualInstanceNode) virtualObjectNode;
-                ResolvedJavaType type = virtualInstanceNode.type();
-                if (rt.isValueType(type)) {
-                    virtualInstanceNode.setIdentity(false);
-                }
-            }
-        }
-    }
-
-    private static void materializeFrames(StructuredGraph graph) {
-        for (AllowMaterializeNode materializeNode : graph.getNodes(AllowMaterializeNode.TYPE).snapshot()) {
-            materializeNode.replaceAtUsages(materializeNode.getFrame());
-            graph.removeFixed(materializeNode);
-        }
-    }
-
-    @SuppressWarnings({"unused", "try"})
-    private void partialEscape(Request request) {
-        try (DebugContext.Scope pe = request.debug.scope("TrufflePartialEscape", request.graph)) {
-            new PartialEscapePhase(request.options.get(IterativePartialEscape), canonicalizer, request.graph.getOptions()).apply(request.graph, request.highTierContext);
-        } catch (Throwable t) {
-            request.debug.handle(t);
-        }
-    }
-
-    private void inlineReplacements(Request request) {
-        for (MethodCallTargetNode methodCallTargetNode : request.graph.getNodes(MethodCallTargetNode.TYPE)) {
-            if (!methodCallTargetNode.invokeKind().isDirect()) {
-                continue;
-            }
-            StructuredGraph inlineGraph = providers.getReplacements().getInlineSubstitution(methodCallTargetNode.targetMethod(), methodCallTargetNode.invoke().bci(),
-                            methodCallTargetNode.invoke().getInlineControl(), request.graph.trackNodeSourcePosition(), methodCallTargetNode.asNode().getNodeSourcePosition(),
-                            request.graph.allowAssumptions(), request.debug.getOptions());
-            if (inlineGraph != null) {
-                InliningUtil.inline(methodCallTargetNode.invoke(), inlineGraph, true, methodCallTargetNode.targetMethod());
-            }
-        }
-    }
-
-=======
->>>>>>> 9cb43714
     /**
      * Hook for subclasses: customize the StructuredGraph.
      */
@@ -573,17 +416,9 @@
                         sourceLanguagePositionProvider, postParsingPhase, graphCache, false);
     }
 
-<<<<<<< HEAD
     @SuppressWarnings("try")
-    public void doGraphPE(Request request, InlineInvokePlugin inlineInvokePlugin, EconomicMap<ResolvedJavaMethod, EncodedGraph> graphCache) {
-        InlineInvokePlugin[] inlineInvokePlugins = new InlineInvokePlugin[]{
-                        (ReplacementsImpl) providers.getReplacements(),
-=======
     public void doGraphPE(TruffleTierContext context, InlineInvokePlugin inlineInvokePlugin, EconomicMap<ResolvedJavaMethod, EncodedGraph> graphCache) {
         InlineInvokePlugin[] inlineInvokePlugins = new InlineInvokePlugin[]{
-                        (ReplacementsImpl) config.lastTier().providers().getReplacements(),
-                        new NodeLimitControlPlugin(context.options.get(MaximumGraalNodeCount)),
->>>>>>> 9cb43714
                         inlineInvokePlugin
         };
         PEGraphDecoder decoder = createGraphDecoder(context,
@@ -593,33 +428,9 @@
                         nodePlugins,
                         new TruffleSourceLanguagePositionProvider(context.task.inliningData()),
                         graphCache);
-<<<<<<< HEAD
-        try (Graph.NodeEventScope graphSizeLimitScope = request.graph.trackNodeEvents(new GraphSizeListener(request.options, request.graph))) {
-            decoder.decode(request.graph.method(), request.graph.isSubstitution(), request.graph.trackNodeSourcePosition());
-        }
-    }
-
-    @SuppressWarnings("try")
-    public void truffleTier(Request request) {
-        try (DebugCloseable a = TruffleConvertDeoptimizeTimer.start(request.debug)) {
-            new ConvertDeoptimizeToGuardPhase().apply(request.graph, request.highTierContext);
-        }
-        inlineReplacements(request);
-        try (DebugCloseable a = TruffleConditionalEliminationTimer.start(request.debug)) {
-            new ConditionalEliminationPhase(false).apply(request.graph, request.highTierContext);
-        }
-        try (DebugCloseable a = TruffleCanonicalizerTimer.start(request.debug)) {
-            canonicalizer.apply(request.graph, request.highTierContext);
-        }
-        try (DebugCloseable a = TruffleFrameVerifyFrameTimer.start(request.debug)) {
-            new FrameAccessVerificationPhase(request.compilable).apply(request.graph, request.highTierContext);
-        }
-        try (DebugCloseable a = TruffleEscapeAnalysisTimer.start(request.debug)) {
-            partialEscape(request);
-        }
-=======
-        decoder.decode(context.graph.method(), context.graph.isSubstitution(), context.graph.trackNodeSourcePosition());
->>>>>>> 9cb43714
+        try (Graph.NodeEventScope ignored = context.graph.trackNodeEvents(new GraphSizeListener(context.options, context.graph))) {
+            decoder.decode(context.graph.method(), context.graph.isSubstitution(), context.graph.trackNodeSourcePosition());
+        }
     }
 
     /**
